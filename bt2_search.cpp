--- conflicted
+++ resolved
@@ -649,13 +649,9 @@
 {(char*)"xeq",                         no_argument,        0,                   ARG_XEQ},
 {(char*)"thread-ceiling",              required_argument,  0,                   ARG_THREAD_CEILING},
 {(char*)"thread-piddir",               required_argument,  0,                   ARG_THREAD_PIDDIR},
-<<<<<<< HEAD
 {(char*)"trim-to",                     required_argument,  0,                   ARG_TRIM_TO},
-=======
 {(char*)"preserve-sam-tags",           no_argument,        0,                   ARG_PRESERVE_SAM_TAGS},
 {(char*)"align-paired-reads",          no_argument,        0,                   ARG_ALIGN_PAIRED_READS},
-{(char*)"trim-reads-exceeding-len",    required_argument,  0,                   ARG_TRIM_READS_EXCEEDING_LEN},
->>>>>>> 3ff1211f
 {(char*)0,                             0,                  0,                   0} //  terminator
 };
 
@@ -961,14 +957,10 @@
 static bool saw_k;
 static bool saw_trim3;
 static bool saw_trim5;
-<<<<<<< HEAD
 static bool saw_trim_to;
-=======
-static bool saw_trim_reads_exceeding_len;
 static bool saw_bam;
 static bool saw_preserve_sam_tags;
 static bool saw_align_paired_reads;
->>>>>>> 3ff1211f
 static EList<string> presetList;
 
 /**
@@ -1541,14 +1533,10 @@
 	saw_k = false;
 	saw_trim3 = false;
 	saw_trim5 = false;
-<<<<<<< HEAD
 	saw_trim_to = false;
-=======
-	saw_trim_reads_exceeding_len = false;
 	saw_bam = false;
 	saw_preserve_sam_tags = false;
 	saw_align_paired_reads = false;
->>>>>>> 3ff1211f
 	presetList.clear();
 	if(startVerbose) { cerr << "Parsing options: "; logTime(cerr, true); }
 	while(true) {
