--- conflicted
+++ resolved
@@ -28,11 +28,8 @@
 #include <utility>
 #include <limits>
 #include <time.h>
-<<<<<<< HEAD
-=======
 #include <dirent.h>
 #include <signal.h>
->>>>>>> c2d86d28
 #include "alphabet.h"
 #include "assert_helpers.h"
 #include "endian_swap.h"
@@ -3062,7 +3059,6 @@
 							metrics.reportInterval(metricsOfb, metricsStderr, false, NULL);
 							iTime = curTime;
 						}
-<<<<<<< HEAD
 					}
 				}
 				prm.reset(); // per-read metrics
@@ -3297,242 +3293,6 @@
 									sdm.bestmin2++;
 								}
 							}
-=======
-					}
-				}
-				prm.reset(); // per-read metrics
-				prm.doFmString = false;
-				if(sam_print_xt) {
-					gettimeofday(&prm.tv_beg, &prm.tz_beg);
-				}
-#ifdef PER_THREAD_TIMING
-				int cpu = 0, node = 0;
-				get_cpu_and_node(cpu, node);
-				if(cpu != current_cpu) {
-					ncpu_changeovers++;
-					current_cpu = cpu;
-				}
-				if(node != current_node) {
-					nnuma_changeovers++;
-					current_node = node;
-				}
-#endif
-				// Try to align this read
-				while(retry) {
-					retry = false;
-					ca.nextRead(); // clear the cache
-					olm.reads++;
-					assert(!ca.aligning());
-					bool paired = !ps->read_b().empty();
-					const size_t rdlen1 = ps->read_a().length();
-					const size_t rdlen2 = paired ? ps->read_b().length() : 0;
-					olm.bases += (rdlen1 + rdlen2);
-					msinkwrap.nextRead(
-						&ps->read_a(),
-						paired ? &ps->read_b() : NULL,
-						rdid,
-						sc.qualitiesMatter());
-					assert(msinkwrap.inited());
-					size_t rdlens[2] = { rdlen1, rdlen2 };
-					size_t rdrows[2] = { rdlen1, rdlen2 };
-					// Calculate the minimum valid score threshold for the read
-					TAlScore minsc[2];
-					minsc[0] = minsc[1] = std::numeric_limits<TAlScore>::max();
-					if(bwaSwLike) {
-						// From BWA-SW manual: "Given an l-long query, the
-						// threshold for a hit to be retained is
-						// a*max{T,c*log(l)}."  We try to recreate that here.
-						float a = (float)sc.match(30);
-						float T = bwaSwLikeT, c = bwaSwLikeC;
-						minsc[0] = (TAlScore)max<float>(a*T, a*c*log(rdlens[0]));
-						if(paired) {
-							minsc[1] = (TAlScore)max<float>(a*T, a*c*log(rdlens[1]));
-						}
-					} else {
-						minsc[0] = scoreMin.f<TAlScore>(rdlens[0]);
-						if(paired) minsc[1] = scoreMin.f<TAlScore>(rdlens[1]);
-						if(localAlign) {
-							if(minsc[0] < 0) {
-								if(!gQuiet) printLocalScoreMsg(*ps, paired, true);
-								minsc[0] = 0;
-							}
-							if(paired && minsc[1] < 0) {
-								if(!gQuiet) printLocalScoreMsg(*ps, paired, false);
-								minsc[1] = 0;
-							}
-						} else {
-							if(minsc[0] > 0) {
-								if(!gQuiet) printEEScoreMsg(*ps, paired, true);
-								minsc[0] = 0;
-							}
-							if(paired && minsc[1] > 0) {
-								if(!gQuiet) printEEScoreMsg(*ps, paired, false);
-								minsc[1] = 0;
-							}
-						}
-					}
-					// N filter; does the read have too many Ns?
-					size_t readns[2] = {0, 0};
-					sc.nFilterPair(
-						&ps->read_a().patFw,
-						paired ? &ps->read_b().patFw : NULL,
-						readns[0],
-						readns[1],
-						nfilt[0],
-						nfilt[1]);
-					// Score filter; does the read enough character to rise above
-					// the score threshold?
-					scfilt[0] = sc.scoreFilter(minsc[0], rdlens[0]);
-					scfilt[1] = sc.scoreFilter(minsc[1], rdlens[1]);
-					lenfilt[0] = lenfilt[1] = true;
-					if(rdlens[0] <= (size_t)multiseedMms || rdlens[0] < 2) {
-						if(!gQuiet) printMmsSkipMsg(*ps, paired, true, multiseedMms);
-						lenfilt[0] = false;
-					}
-					if((rdlens[1] <= (size_t)multiseedMms || rdlens[1] < 2) && paired) {
-						if(!gQuiet) printMmsSkipMsg(*ps, paired, false, multiseedMms);
-						lenfilt[1] = false;
-					}
-					if(rdlens[0] < 2) {
-						if(!gQuiet) printLenSkipMsg(*ps, paired, true);
-						lenfilt[0] = false;
-					}
-					if(rdlens[1] < 2 && paired) {
-						if(!gQuiet) printLenSkipMsg(*ps, paired, false);
-						lenfilt[1] = false;
-					}
-					qcfilt[0] = qcfilt[1] = true;
-					if(qcFilter) {
-						qcfilt[0] = (ps->read_a().filter != '0');
-						qcfilt[1] = (ps->read_b().filter != '0');
-					}
-					filt[0] = (nfilt[0] && scfilt[0] && lenfilt[0] && qcfilt[0]);
-					filt[1] = (nfilt[1] && scfilt[1] && lenfilt[1] && qcfilt[1]);
-					prm.nFilt += (filt[0] ? 0 : 1) + (filt[1] ? 0 : 1);
-					Read* rds[2] = { &ps->read_a(), &ps->read_b() };
-					// For each mate...
-					assert(msinkwrap.empty());
-					sd.nextRead(paired, rdrows[0], rdrows[1]); // SwDriver
-					size_t minedfw[2] = { 0, 0 };
-					size_t minedrc[2] = { 0, 0 };
-					// Calcualte nofw / no rc
-					bool nofw[2] = { false, false };
-					bool norc[2] = { false, false };
-					nofw[0] = paired ? (gMate1fw ? gNofw : gNorc) : gNofw;
-					norc[0] = paired ? (gMate1fw ? gNorc : gNofw) : gNorc;
-					nofw[1] = paired ? (gMate2fw ? gNofw : gNorc) : gNofw;
-					norc[1] = paired ? (gMate2fw ? gNorc : gNofw) : gNorc;
-					// Calculate nceil
-					int nceil[2] = { 0, 0 };
-					nceil[0] = nCeil.f<int>((double)rdlens[0]);
-					nceil[0] = min(nceil[0], (int)rdlens[0]);
-					if(paired) {
-						nceil[1] = nCeil.f<int>((double)rdlens[1]);
-						nceil[1] = min(nceil[1], (int)rdlens[1]);
-					}
-					exhaustive[0] = exhaustive[1] = false;
-					size_t matemap[2] = { 0, 1 };
-					bool pairPostFilt = filt[0] && filt[1];
-					if(pairPostFilt) {
-						rnd.init(ps->read_a().seed ^ ps->read_b().seed);
-					} else {
-						rnd.init(ps->read_a().seed);
-					}
-					// Calculate interval length for both mates
-					int interval[2] = { 0, 0 };
-					for(size_t mate = 0; mate < (paired ? 2:1); mate++) {
-						interval[mate] = msIval.f<int>((double)rdlens[mate]);
-						if(filt[0] && filt[1]) {
-							// Boost interval length by 20% for paired-end reads
-							interval[mate] = (int)(interval[mate] * 1.2 + 0.5);
-						}
-						interval[mate] = max(interval[mate], 1);
-					}
-					// Calculate streak length
-					size_t streak[2]    = { maxDpStreak,   maxDpStreak };
-					size_t mtStreak[2]  = { maxMateStreak, maxMateStreak };
-					size_t mxDp[2]      = { maxDp,         maxDp       };
-					size_t mxUg[2]      = { maxUg,         maxUg       };
-					size_t mxIter[2]    = { maxIters,      maxIters    };
-					if(allHits) {
-						streak[0]   = streak[1]   = std::numeric_limits<size_t>::max();
-						mtStreak[0] = mtStreak[1] = std::numeric_limits<size_t>::max();
-						mxDp[0]     = mxDp[1]     = std::numeric_limits<size_t>::max();
-						mxUg[0]     = mxUg[1]     = std::numeric_limits<size_t>::max();
-						mxIter[0]   = mxIter[1]   = std::numeric_limits<size_t>::max();
-					} else if(khits > 1) {
-						for(size_t mate = 0; mate < 2; mate++) {
-							streak[mate]   += (khits-1) * maxStreakIncr;
-							mtStreak[mate] += (khits-1) * maxStreakIncr;
-							mxDp[mate]     += (khits-1) * maxItersIncr;
-							mxUg[mate]     += (khits-1) * maxItersIncr;
-							mxIter[mate]   += (khits-1) * maxItersIncr;
-						}
-					}
-					if(filt[0] && filt[1]) {
-						streak[0] = (size_t)ceil((double)streak[0] / 2.0);
-						streak[1] = (size_t)ceil((double)streak[1] / 2.0);
-						assert_gt(streak[1], 0);
-					}
-					assert_gt(streak[0], 0);
-					// Calculate # seed rounds for each mate
-					size_t nrounds[2] = { nSeedRounds, nSeedRounds };
-					if(filt[0] && filt[1]) {
-						nrounds[0] = (size_t)ceil((double)nrounds[0] / 2.0);
-						nrounds[1] = (size_t)ceil((double)nrounds[1] / 2.0);
-						assert_gt(nrounds[1], 0);
-					}
-					assert_gt(nrounds[0], 0);
-					// Increment counters according to what got filtered
-					for(size_t mate = 0; mate < (paired ? 2:1); mate++) {
-						if(!filt[mate]) {
-							// Mate was rejected by N filter
-							olm.freads++;               // reads filtered out
-							olm.fbases += rdlens[mate]; // bases filtered out
-						} else {
-							shs[mate].clear();
-							shs[mate].nextRead(mate == 0 ? ps->read_a() : ps->read_b());
-							assert(shs[mate].empty());
-							olm.ureads++;               // reads passing filter
-							olm.ubases += rdlens[mate]; // bases passing filter
-						}
-					}
-					size_t eePeEeltLimit = std::numeric_limits<size_t>::max();
-					// Whether we're done with mate1 / mate2
-					bool done[2] = { !filt[0], !filt[1] };
-					size_t nelt[2] = {0, 0};
-										
-						// Find end-to-end exact alignments for each read
-						if(doExactUpFront) {
-							for(size_t matei = 0; matei < (paired ? 2:1); matei++) {
-								size_t mate = matemap[matei];
-								if(!filt[mate] || done[mate] || msinkwrap.state().doneWithMate(mate == 0)) {
-									continue;
-								}
-								swmSeed.exatts++;
-								nelt[mate] = al.exactSweep(
-									ebwtFw,        // index
-									*rds[mate],    // read
-									sc,            // scoring scheme
-									nofw[mate],    // nofw?
-									norc[mate],    // norc?
-									2,             // max # edits we care about
-									minedfw[mate], // minimum # edits for fw mate
-									minedrc[mate], // minimum # edits for rc mate
-									true,          // report 0mm hits
-									shs[mate],     // put end-to-end results here
-									sdm);          // metrics
-								size_t bestmin = min(minedfw[mate], minedrc[mate]);
-								if(bestmin == 0) {
-									sdm.bestmin0++;
-								} else if(bestmin == 1) {
-									sdm.bestmin1++;
-								} else {
-									assert_eq(2, bestmin);
-									sdm.bestmin2++;
-								}
-							}
->>>>>>> c2d86d28
 							matemap[0] = 0; matemap[1] = 1;
 							if(nelt[0] > 0 && nelt[1] > 0 && nelt[0] > nelt[1]) {
 								// Do the mate with fewer exact hits first
@@ -3663,17 +3423,10 @@
 									}
 								} else if(ret == EXTEND_PERFECT_SCORE) {
 									// We exhausted this mode at least
-<<<<<<< HEAD
 									done[mate] = true;
 								} else if(ret == EXTEND_EXCEEDED_HARD_LIMIT) {
 									// We exceeded a per-read limit
 									done[mate] = true;
-=======
-									done[mate] = true;
-								} else if(ret == EXTEND_EXCEEDED_HARD_LIMIT) {
-									// We exceeded a per-read limit
-									done[mate] = true;
->>>>>>> c2d86d28
 								} else if(ret == EXTEND_EXCEEDED_SOFT_LIMIT) {
 									// Not done yet
 								} else {
@@ -4600,8 +4353,6 @@
 }
 
 
-<<<<<<< HEAD
-=======
 /**
  * Print friendly-ish message pertaining to failed system call.
  */
@@ -4773,7 +4524,6 @@
 	}
 }
 
->>>>>>> c2d86d28
 /**
  * Called once per alignment job.  Sets up global pointers to the
  * shared global data structures, creates per-thread structures, then
@@ -4820,16 +4570,9 @@
 	EList<int> tids;
 #ifdef WITH_TBB
 	//tbb::task_group tbb_grp;
-<<<<<<< HEAD
-	AutoArray<std::thread*> threads(nthreads);
-#else
-	AutoArray<tthread::thread*> threads(nthreads);
-	AutoArray<int> tids(nthreads);
-=======
 	EList<std::thread*> threads(nthreads);
 #else
 	EList<tthread::thread*> threads;
->>>>>>> c2d86d28
 #endif
 	threads.reserveExact(std::max(nthreads, thread_ceiling));
 	tids.reserveExact(std::max(nthreads, thread_ceiling));
@@ -4869,8 +4612,6 @@
 #endif
 	{
 		Timer _t(cerr, "Multiseed full-index search: ", timing);
-<<<<<<< HEAD
-=======
 
 		int pid = 0;
 		if(thread_stealing) {
@@ -4879,34 +4620,18 @@
 			thread_counter = 0;
 		}
 		
->>>>>>> c2d86d28
 		for(int i = 0; i < nthreads; i++) {
 #ifdef WITH_TBB
 			thread_tracking_pair tp;
 			tp.tid = i;
 			tp.done = &all_threads_done;
 			if(bowtie2p5) {
-<<<<<<< HEAD
-				//tbb_grp.run(multiseedSearchWorker_2p5(i));
-				threads[i] = new std::thread(multiseedSearchWorker_2p5, (void*) &tp);
-			} else {
-				//tbb_grp.run(multiseedSearchWorker(i));
-				threads[i] = new std::thread(multiseedSearchWorker, (void*) &tp);
-			}
-			threads[i]->detach();
-			SLEEP(10);
-		}
-		while(all_threads_done < nthreads) {
-			SLEEP(10);
-		}
-=======
 				threads.push_back(new std::thread(multiseedSearchWorker_2p5, (void*) &tp));
 			} else {
 				threads.push_back(new std::thread(multiseedSearchWorker, (void*) &tp));
 			}
 			threads[i]->detach();
 			SLEEP(10);
->>>>>>> c2d86d28
 #else
 			// Thread IDs start at 1
 			tids.push_back(i);
@@ -4917,8 +4642,6 @@
 			}
 #endif
 		}
-<<<<<<< HEAD
-=======
 
 		if(thread_stealing) {
 			int orig_threads = nthreads;
@@ -4930,7 +4653,6 @@
 			SLEEP(10);
 		}
 #else
->>>>>>> c2d86d28
 		for (int i = 0; i < nthreads; i++) {
 			threads[i]->join();
 		}
@@ -5075,21 +4797,12 @@
 		ebwt.evictFromMemory();
 	}
 	OutputQueue oq(
-<<<<<<< HEAD
-		*fout,                   // out file buffer
-		reorder && nthreads > 1, // whether to reorder when there's >1 thread
-		nthreads,                // # threads
-		nthreads > 1,            // whether to be thread-safe
-		readsPerBatch,     // size of output buffer of reads 
-		skipReads);              // first read will have this rdid
-=======
 		*fout,                           // out file buffer
 		reorder && (nthreads > 1 || thread_stealing), // whether to reorder
 		nthreads,                        // # threads
 		nthreads > 1 || thread_stealing, // whether to be thread-safe
 		readsPerBatch,                   // size of output buffer of reads 
 		skipReads);                      // first read will have this rdid
->>>>>>> c2d86d28
 	{
 		Timer _t(cerr, "Time searching: ", timing);
 		// Set up penalities
