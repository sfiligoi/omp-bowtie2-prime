#!/usr/bin/perl -w

#
# Copyright 2011, Ben Langmead <langmea@cs.jhu.edu>
#
# This file is part of Bowtie 2.
#
# Bowtie 2 is free software: you can redistribute it and/or modify
# it under the terms of the GNU General Public License as published by
# the Free Software Foundation, either version 3 of the License, or
# (at your option) any later version.
#
# Bowtie 2 is distributed in the hope that it will be useful,
# but WITHOUT ANY WARRANTY; without even the implied warranty of
# MERCHANTABILITY or FITNESS FOR A PARTICULAR PURPOSE.  See the
# GNU General Public License for more details.
#
# You should have received a copy of the GNU General Public License
# along with Bowtie 2.  If not, see <http://www.gnu.org/licenses/>.
#

##
# Give simple tests with known results to bowtie2.
#

use strict;
use warnings;
use Getopt::Long;
use FindBin qw($Bin);
use lib $Bin;
use List::Util qw(max min);
use Data::Dumper;
use DNA;
use Clone qw(clone);
use Test::Deep;

my $bowtie2 = "";
my $bowtie2_build = "";

GetOptions(
	"bowtie2=s"       => \$bowtie2,
	"bowtie2-build=s" => \$bowtie2_build) || die "Bad options";

if(! -x $bowtie2 || ! -x $bowtie2_build) {
	my $bowtie2_dir = `dirname $bowtie2`;
	my $bowtie2_exe = `basename $bowtie2`;
	my $bowtie2_build_exe = `basename $bowtie2_build`;
	chomp($bowtie2_dir);
	chomp($bowtie2_exe);
	chomp($bowtie2_build_exe);
	system("make -C $bowtie2_dir $bowtie2_exe $bowtie2_build_exe") && die;
}

(-x $bowtie2)       || die "Cannot run '$bowtie2'";
(-x $bowtie2_build) || die "Cannot run '$bowtie2_build'";

my @cases = (

	# File format cases

	# -F: FASTA continuous

	{ name   => "FASTA-continuous 1",
		ref    => [ "AGCATCGATCAGTATCTGA" ],
		#            0123456789012345678
		#            AGCATCGATC
		#                     CAGTATCTGA
		cont_fasta_reads => ">seq1\nAGCATCGATCAGTATCTGA\n",
		idx_map => { "seq1_0" => 0, "seq1_9" => 1 },
		args   => "-F 10,9",
		hits   => [{ 0 => 1 }, { 9 => 1 }] },

	{ name   => "FASTA-continuous 2",
		ref    => [ "AGCATCGATCAGTATCTGA" ],
		#            0123456789012345678
		#      seq1: AGCATCGATCAGTATCTG
		#            AGCATCGATC
		#      seq2: AGCATCGATCAGTATCTGA
		#            AGCATCGATC
		#                     CAGTATCTGA
		cont_fasta_reads => ">seq1\nAGCATCGATCAGTATCTG\n".
		                    ">seq2\nAGCATCGATCAGTATCTGA\n",
		idx_map => { "seq1_0" => 0, "seq2_0" => 1, "seq2_9" => 2 },
		args   => "-F 10,9",
		hits   => [{ 0 => 1 }, { 0 => 1 }, { 9 => 1 }] },

	{ name   => "FASTA-continuous 3",
		ref    => [ "AGCATCGATCAGTATCTGA" ],
		#            0123456789012345678
		#            AGCATCGATC
		#                     CAGTATCTGA
		cont_fasta_reads => ">seq1\nAGCATCGATCAGTATCTGA\n",
		idx_map => { "seq1_0" => 0 },
		args   => "-F 10,9 -u 1",
		hits   => [{ 0 => 1 }] },

	{ name   => "FASTA-continuous 4",
		ref    => [ "AGCATCGATCAGTATCTGA" ],
		#            0123456789012345678
		#            AGCATCGATC
		#                     CAGTATCTGA
		cont_fasta_reads => ">seq1\nAGCATCGATCAGTATCTGA\n",
		idx_map => { "seq1_9" => 0 },
		args   => "-F 10,9 -s 1",
		hits   => [{ 9 => 1 }] },

	{ name   => "FASTA-continuous 5",
		ref    => [ "AGCATCGATCAGTATCTGA" ],
		#            0123456789012345678
		#      seq1: AGCATCGATCAGTATCTG
		#            AGCATCGATC
		#      seq2: AGCATCGATCAGTATCTGA
		#            AGCATCGATC
		#                     CAGTATCTGA
		cont_fasta_reads => ">seq1\nAGCATCGATCAGTATCTG\n".
		                    ">seq2\nAGCATCGATCAGTATCTGA\n",
		idx_map => { "seq2_0" => 0 },
		args   => "-F 10,9 -u 1 -s 1",
		hits   => [{ 0 => 1 }] },

	{ name   => "FASTA-continuous 6",
		ref    => [ "AGCATCGATCAG" ],
		#            012345678901
		#      seq1: AGCATCGATC
		#             GCATCGATCA
		#              CATCGATCAG
		cont_fasta_reads => ">seq1\nAGCATCGATCAG\n",
		idx_map => { "seq1_0" => 0, "seq1_1" => 1, "seq1_2" => 2 },
		args   => "-F 10,1",
		hits   => [{ 0 => 1 }, { 1 => 1 }, { 2 => 1 }] },

	# -c

	{ name   => "Cline 1",
		ref    => [ "AGCATCGATCAGTATCTGA" ],
		cline_reads => "CATCGATCAGTATCTG",
		hits   => [{ 2 => 1 }] },

	{ name   => "Cline 2",
		ref    => [ "AGCATCGATCAGTATCTGA" ],
		cline_reads => "CATCGATCAGTATCTG:IIIIIIIIIIIIIIII",
		hits   => [{ 2 => 1 }] },

	{ name   => "Cline 2",
		ref    => [ "AGCATCGATCAGTATCTGA" ],
		cline_reads => "CATCGATCAGTATCTG:ABCDEDGHIJKLMNOP",
		hits   => [{ 2 => 1 }] },

	{ name   => "Cline 4",
	  ref    => [ "AGCATCGATCAGTATCTGA" ],
	  cline_reads  => "CATCGATCAGTATCTG:ABCDEDGHIJKLMNO", # qual too short
	  should_abort => 1},

	{ name   => "Cline 5",
	  ref    => [ "AGCATCGATCAGTATCTGA" ],
	  cline_reads  => "CATCGATCAGTATCTG:ABCDEDGHIJKLMNOPQ", # qual too long
	  should_abort => 1},

	# Part of sequence is trimmed
	{ name   => "Cline 7",
	  ref    => [ "AGCATCGATCAGTATCTGA" ],
	  cline_reads => "CATCGATCAGTATCTG:IIIIIIIIIIIIIIII\n",
	  args   => "--trim3 4",
	  norc   => 1,
	  hits   => [{ 2 => 1 }] },

	# Whole sequence is trimmed
	{ name   => "Cline 8",
	  ref    => [ "AGCATCGATCAGTATCTGA" ],
	  cline_reads => "CATCGATCAGTATCTG:IIIIIIIIIIIIIIII",
	  args   => "--trim5 16",
	  hits   => [{ "*" => 1 }] },

	# Sequence is skipped
	{ name   => "Cline 9",
	  ref    => [ "AGCATCGATCAGTATCTGA" ],
	  cline_reads => "CATCGATCAGTATCTG:IIIIIIIIIIIIIIII",
	  args   => "-s 1",
	  hits   => [{ }] },

<<<<<<< HEAD
	# Local alignment for a short perfect hit where hit spans the read
	{ name   => "Local alignment 1",
	  ref    => [ "TTGT" ],
	  reads  => [ "TTGT" ],
	  args   =>   "--local --policy \"MIN=L,1.0,0.5\"",
	  hits   => [ { 0 => 1 } ],
	  flags  => [ "XM:0,XP:0,XT:UU,XC:4=" ],
	  cigar  => [ "4M" ],
	  samoptflags => [ {
		"AS:i:8"   => 1, # alignment score
		"XS:i:0"   => 1, # suboptimal alignment score
		"XN:i:0"   => 1, # num ambiguous ref bases
		"XM:i:0"   => 1, # num mismatches
		"XO:i:0"   => 1, # num gap opens
		"XG:i:0"   => 1, # num gap extensions
		"NM:i:0"   => 1, # num edits
		"MD:Z:4"   => 1, # mismatching positions/bases
		"YM:i:0"   => 1, # read aligned repetitively in unpaired fashion
		"YP:i:0"   => 1, # read aligned repetitively in paired fashion
		"YT:Z:UU"  => 1, # type of alignment (concordant/discordant/etc)
	} ] },
	
	#   T T G A     T T G A
	# T x         T   x
	# T   x       T      
	# G     x     G        
	# T           T
	
	# Local alignment for a short hit where hit is trimmed at one end
	{ name   => "Local alignment 2",
	  ref    => [ "TTGA" ],
	  reads  => [ "TTGT" ],
	  args   =>   "--local --policy \"MIN=L,1.0,0.5\\;SEED=0,3\\;IVAL=C,1,0\"",
	  report =>   "-a",
	  hits   => [ { 0 => 1 } ],
	  flags => [ "XM:0,XP:0,XT:UU,XC:3=1S" ],
	  cigar  => [ "3M1S" ],
	  samoptflags => [ {
		"AS:i:6"   => 1, # alignment score
		"XS:i:0"   => 1, # suboptimal alignment score
		"XN:i:0"   => 1, # num ambiguous ref bases
		"XM:i:0"   => 1, # num mismatches
		"XO:i:0"   => 1, # num gap opens
		"XG:i:0"   => 1, # num gap extensions
		"NM:i:0"   => 1, # num edits
		"MD:Z:3"   => 1, # mismatching positions/bases
		"YM:i:0"   => 1, # read aligned repetitively in unpaired fashion
		"YP:i:0"   => 1, # read aligned repetitively in paired fashion
		"YT:Z:UU"  => 1, # type of alignment (concordant/discordant/etc)
	} ] },
=======
	{ name   => "Cline multiread 1",
	  ref    => [ "AGCATCGATCAGTATCTGA" ],
	  cline_reads => "CATCGATCAGTATCTG:IIIIIIIIIIIIIIII,".
	                 "ATCGATCAGTATCTG:IIIIIIIIIIIIIII\n\n",
	  hits   => [{ 2 => 1 }, { 3 => 1 }] },
>>>>>>> 472d6480

	{ name   => "Cline multiread 2",
	  ref    => [ "AGCATCGATCAGTATCTGA" ],
		args   =>   "-u 1",
	  cline_reads => "CATCGATCAGTATCTG:IIIIIIIIIIIIIIII,".
	                 "ATCGATCAGTATCTG:IIIIIIIIIIIIIII\n\n",
	  hits   => [{ 2 => 1 }] },

	{ name   => "Cline multiread 3",
	  ref    => [ "AGCATCGATCAGTATCTGA" ],
	  args   =>   "-u 2",
	  cline_reads  => "CATCGATCAGTATCTG,".
	                  "ATCGATCAGTATCTG\r\n",
	  hits   => [{ 2 => 1 }, { 3 => 1 }] },

	# Paired-end reads that should align
	{ name     => "Cline paired 1",
	  ref      => [     "AGCATCGATCAAAAACTGA" ],
	  #                  AGCATCGATC
	  #                          TCAAAAACTGA
	  #                  0123456789012345678
	  cline_reads1  => "AGCATCGATC:IIIIIIIIII,".
	                   "TCAGTTTTTGA",
	  cline_reads2  => "TCAGTTTTTGA,".
	                   "AGCATCGATC:IIIIIIIIII",
	  pairhits => [ { "0,8" => 1 }, { "0,8" => 1 } ] },

	# Paired-end reads that should align
	{ name     => "Cline paired 2",
	  ref      => [     "AGCATCGATCAAAAACTGA" ],
	  args     => "-s 1",
	  #                  AGCATCGATC
	  #                          TCAAAAACTGA
	  #                  0123456789012345678
	  cline_reads1  => "AGCATCGATC:IIIIIIIIII,".
	                   "TCAGTTTTTGA:IIIIIIIIIII",
	  cline_reads2  => "TCAGTTTTTGA:IIIIIIIIIII,".
	                   "AGCATCGATC:IIIIIIIIII",
	  pairhits => [ { }, { "0,8" => 1 } ] },

	# Paired-end reads that should align
	{ name     => "Cline paired 3",
	  ref      => [     "AGCATCGATCAAAAACTGA" ],
	  args     => "-u 1",
	  #                  AGCATCGATC
	  #                          TCAAAAACTGA
	  #                  0123456789012345678
	  cline_reads1  => "AGCATCGATC:IIIIIIIIII,".
	                   "TCAGTTTTTGA:IIIIIIIIIII",
	  cline_reads2  => "TCAGTTTTTGA:IIIIIIIIIII,".
	                   "AGCATCGATC:IIIIIIIIII",
	  pairhits => [ { "0,8" => 1 }, { } ] },

	# Paired-end reads with left end entirely trimmed away
	{ name     => "Cline paired 4",
	  ref      => [     "AGCATCGATCAAAAACTGA" ],
	  args     => "-3 7",
	  #                  AGCATCG
	  #                        GATCAAAAACTGA
	  #                  0123456789012345678
	  cline_reads1  => "AGCATCG:IIIIIII",
	  cline_reads2  => "GATCAAAAACTGA:IIIIIIIIIIIII",
		#                               GATCAGTTTTTGA
	  pairhits => [ { "*,6" => 1 } ] },

	# -q

	{ name   => "Fastq 1",
	  ref    => [   "AGCATCGATCAGTATCTGA" ],
	  fastq  => "\@r0\nCATCGATCAGTATCTG\n+\nIIIIIIIIIIIIIIII",
	  hits   => [{ 2 => 1 }] },

	{ name   => "Fastq 2",
	  ref    => [ "AGCATCGATCAGTATCTGA" ],
	  fastq  => "\@r0\nCATCGATCAGTATCTG\n+\nIIIIIIIIIIIIIIII\n", # extra newline
	  hits   => [{ 2 => 1 }] },

	{ name   => "Fastq 3",
	  ref    => [ "AGCATCGATCAGTATCTGA" ],
	  fastq  => "\@r0\nCATCGATCAGTATCTG\r\n+\nIIIIIIIIIIIIIIII\n",
	  hits   => [{ 2 => 1 }] },

	{ name   => "Fastq 4",
	  ref    => [ "AGCATCGATCAGTATCTGA" ],
	  fastq  => "\@r0\nCATCGATCAGTATCTG\r\n+\nIIIIIIIIIIIIIII\n", # qual too short
		#                                       CATCGATCAGTATCTG
	  should_abort => 1},

	# Name line doesn't start with @
	{ name   => "Fastq 5",
	  ref    => [ "AGCATCGATCAGTATCTGA" ],
	  fastq  => "\@r0\nCATCGATCAGTATCTG\r\n+\nIIIIIIIIIIIIIII\n",
	  should_abort => 1,
	  hits   => [{ }] },

	# Name line doesn't start with @ (2)
	{ name   => "Fastq 6",
	  ref    => [ "AGCATCGATCAGTATCTGA" ],
	  fastq  => "r0\nCATCGATCAGTATCTG\r\n+\nIIIIIIIIIIIIIII\n",
	  should_abort => 1,
	  hits   => [{ }] },

	# Part of sequence is trimmed
	{ name   => "Fastq 7",
	  ref    => [ "AGCATCGATCAGTATCTGA" ],
	  fastq  => "\@r0\nCATCGATCAGTATCTG\r\n+\nIIIIIIIIIIIIIIII\n",
	  args   => "--trim3 4",
	  norc   => 1,
	  hits   => [{ 2 => 1 }] },

	# Whole sequence is trimmed
	{ name   => "Fastq 8",
	  ref    => [ "AGCATCGATCAGTATCTGA" ],
	  fastq  => "\@r0\nCATCGATCAGTATCTG\r\n+\nIIIIIIIIIIIIIIII\n",
	  args   => "--trim5 16",
	  hits   => [{ "*" => 1 }] },

	# Sequence is skipped
	{ name   => "Fastq 9",
	  ref    => [ "AGCATCGATCAGTATCTGA" ],
	  fastq  => "\@r0\nCATCGATCAGTATCTG\r\n+\nIIIIIIIIIIIIIIII\n",
	  args   => "-s 1",
	  hits   => [{ }] },

	# Like Fastq 1 but with many extra newlines
	{ name   => "Fastq multiread 1",
	  ref    => [ "AGCATCGATCAGTATCTGA" ],
	  fastq  => "\@r0\nCATCGATCAGTATCTG\r\n+\nIIIIIIIIIIIIIIII\n".
	            "\@r1\nATCGATCAGTATCTG\r\n+\nIIIIIIIIIIIIIII\n",
	  hits   => [{ 2 => 1 }, { 3 => 1 }] },

	# Like Fastq multiread 1 but with -u 1
	{ name   => "Fastq multiread 2",
	  ref    => [ "AGCATCGATCAGTATCTGA" ],
	  args   =>   "-u 1",
	  fastq  => "\@r0\nCATCGATCAGTATCTG\r\n+\nIIIIIIIIIIIIIIII\n".
	            "\@r1\nATCGATCAGTATCTG\r\n+\nIIIIIIIIIIIIIII\n",
	  hits   => [{ 2 => 1 }] },

	# Like Fastq multiread 1 but with -u 2
	{ name   => "Fastq multiread 3",
	  ref    => [ "AGCATCGATCAGTATCTGA" ],
	  args   =>   "-u 2",
	  fastq  => "\@r0\nCATCGATCAGTATCTG\r\n+\nIIIIIIIIIIIIIIII\n".
	            "\@r1\nATCGATCAGTATCTG\r\n+\nIIIIIIIIIIIIIII\n",
	  hits   => [{ 2 => 1 }, { 3 => 1 }] },

	# Paired-end reads that should align
	{ name     => "Fastq paired 1",
	  ref      => [     "AGCATCGATCAAAAACTGA" ],
	  #                  AGCATCGATC
	  #                          TCAAAAACTGA
	  #                  0123456789012345678
	  fastq1  => "\@r0\nAGCATCGATC\r\n+\nIIIIIIIIII\n".
	             "\@r1\nTCAGTTTTTGA\r\n+\nIIIIIIIIIII\n",
	  fastq2  => "\@r0\nTCAGTTTTTGA\n+\nIIIIIIIIIII\n".
	             "\@r1\nAGCATCGATC\r\n+\nIIIIIIIIII",
	  pairhits => [ { "0,8" => 1 }, { "0,8" => 1 } ] },

	# Paired-end reads that should align
	{ name     => "Fastq paired 2",
	  ref      => [     "AGCATCGATCAAAAACTGA" ],
	  args     => "-s 1",
	  #                  AGCATCGATC
	  #                          TCAAAAACTGA
	  #                  0123456789012345678
	  fastq1  => "\@r0\nAGCATCGATC\r\n+\nIIIIIIIIII\n".
	             "\@r1\nTCAGTTTTTGA\n+\nIIIIIIIIIII\n",
	  fastq2  => "\@r0\nTCAGTTTTTGA\n+\nIIIIIIIIIII\n".
	             "\@r1\nAGCATCGATC\r\n+\nIIIIIIIIII",
	  pairhits => [ { }, { "0,8" => 1 } ] },

	# Paired-end reads that should align
	{ name     => "Fastq paired 3",
	  ref      => [     "AGCATCGATCAAAAACTGA" ],
	  args     => "-u 1",
	  #                  AGCATCGATC
	  #                          TCAAAAACTGA
	  #                  0123456789012345678
	  fastq1  => "\@r0\nAGCATCGATC\r\n+\nIIIIIIIIII\n".
				 "\@r1\nTCAGTTTTTGA\r\n+\nIIIIIIIIIII\n",
	  fastq2  => "\@r0\nTCAGTTTTTGA\n+\nIIIIIIIIIII\n".
				 "\@r1\nAGCATCGATC\r\n+\nIIIIIIIIII",
	  pairhits => [ { "0,8" => 1 }, { } ] },

	# Paired-end reads with left end entirely trimmed away
	{ name     => "Fastq paired 4",
	  ref      => [     "AGCATCGATCAAAAACTGA" ],
	  args     => "-3 7",
	  #                  AGCATCG
	  #                        GATCAAAAACTGA
	  #                  0123456789012345678
	  fastq1  => "\@r0\nAGCATCG\n+\nIIIIIII\n",
	  fastq2  => "\@r0\nGATCAAAAACTGA\n+\nIIIIIIIIIIIII\n",
		#                               GATCAGTTTTTGA
	  pairhits => [ { "*,6" => 1 } ] },

	# -f

	{ name   => "Fasta 1",
	  ref    => [  "AGCATCGATCAGTATCTGA" ],
	  fasta  => ">r0\nCATCGATCAGTATCTG",
	  hits   => [{ 2 => 1 }] },

	{ name   => "Fasta 2",
	  ref    => [ "AGCATCGATCAGTATCTGA" ],
	  fasta  => ">r0\nCATCGATCAGTATCTG\n",
	  hits   => [{ 2 => 1 }] },

	{ name   => "Fasta 3",
	  ref    => [ "AGCATCGATCAGTATCTGA" ],
	  fasta  => "\n\n\r\n>r0\nCATCGATCAGTATCTG\r\n\n",
	  hits   => [{ 2 => 1 }] },

	# Name line doesn't start with >
	{ name   => "Fasta 5",
	  ref    => [ "AGCATCGATCAGTATCTGA" ],
	  fasta  => "\n\n\r\nr0\nCATCGATCAGTATCTG\r",
	  should_abort => 1,
	  hits   => [{ }] },

	# Name line doesn't start with > (2)
	{ name   => "Fasta 6",
	  ref    => [ "AGCATCGATCAGTATCTGA" ],
	  fasta  => "r0\nCATCGATCAGTATCTG\r",
	  should_abort => 1,
	  hits   => [{ }] },

	{ name   => "Fasta 7",
	  ref    => [ "AGCATCGATCAGTATCTGA" ],
	  fasta  => "\n\n\r\n\>r0\nCATCGATCAGTATCTG\r\n",
	  args   => "--trim3 4",
	  norc   => 1,
	  hits   => [{ 2 => 1 }] },

	{ name   => "Fasta 8",
	  ref    => [ "AGCATCGATCAGTATCTGA" ],
	  fasta  => "\n\n\r\n\>r0\nCATCGATCAGTATCTG\r\n",
	  args   => "--trim3 16",
	  hits   => [{ "*" => 1 }] },

	{ name   => "Fasta 9",
	  ref    => [ "AGCATCGATCAGTATCTGA" ],
	  fasta  => "\n\n\r\n>r0\nCATCGATCAGTATCTG\r\n",
	  args   => "-s 1",
	  hits   => [{ }] },

	{ name   => "Fasta multiread 1",
	  ref    => [ "AGCATCGATCAGTATCTGA" ],
	  fasta  => "\n\n\r\n>r0\nCATCGATCAGTATCTG\n\n".
	            "\n\n\r\n>r1\nATCGATCAGTATCTG\n\n",
	  hits   => [{ 2 => 1 }, { 3 => 1 }] },

	{ name   => "Fasta multiread 2",
	  ref    => [ "AGCATCGATCAGTATCTGA" ],
	  args   =>   "-u 1",
	  fasta  => "\n\n\r\n>r0\nCATCGATCAGTATCTG\r\n".
	            "\n\n\r\n>r1\nATCGATCAGTATCTG\r\n",
	  hits   => [{ 2 => 1 }] },

	{ name   => "Fasta multiread 3",
	  ref    => [ "AGCATCGATCAGTATCTGA" ],
	  args   =>   "-u 2",
	  fasta  => "\n\n\r\n>r0\nCATCGATCAGTATCTG\r\n".
	            "\n\n\r\n>r1\nATCGATCAGTATCTG\r\n",
	  hits   => [{ 2 => 1 }, { 3 => 1 }] },

	{ name     => "Fasta paired 1",
	  ref      => [     "AGCATCGATCAAAAACTGA" ],
	  #                  AGCATCGATC
	  #                          TCAAAAACTGA
	  #                  0123456789012345678
	  fasta1  => "\n\n\r\n>r0\nAGCATCGATC\r\n".
	             "\n\n>r1\nTCAGTTTTTGA\r\n",
	  fasta2  => "\n\n\r\n>r0\nTCAGTTTTTGA\n".
	             "\n\n\r\n>r1\nAGCATCGATC",
	  pairhits => [ { "0,8" => 1 }, { "0,8" => 1 } ] },

	{ name     => "Fasta paired 2",
	  ref      => [     "AGCATCGATCAAAAACTGA" ],
	  args     => "-s 1",
	  #                  AGCATCGATC
	  #                          TCAAAAACTGA
	  #                  0123456789012345678
	  fasta1  => ">r0\nAGCATCGATC\r\n".
	             "\n\n>r1\nTCAGTTTTTGA\n",
	  fasta2  => "\n\n\r\n>r0\nTCAGTTTTTGA\n".
	             "\n\n\r\n>r1\nAGCATCGATC",
	  pairhits => [ { }, { "0,8" => 1 } ] },

	{ name     => "Fasta paired 3",
	  ref      => [     "AGCATCGATCAAAAACTGA" ],
	  args     => "-u 1",
	  #                  AGCATCGATC
	  #                          TCAAAAACTGA
	  #                  0123456789012345678
	  fasta1  => "\n\n\r\n>r0\nAGCATCGATC\r\n".
	             "\n\n>r1\nTCAGTTTTTGA\r\n",
	  fasta2  => "\n\n\r\n>r0\nTCAGTTTTTGA\n".
	             "\n\n\r\n>r1\nAGCATCGATC",
	  pairhits => [ { "0,8" => 1 }, { } ] },

	# Paired-end reads with left end entirely trimmed away
	{ name     => "Fasta paired 4",
	  ref      => [     "AGCATCGATCAAAAACTGA" ],
	  args     => "-3 7",
	  #                  AGCATCG
	  #                        GATCAAAAACTGA
	  #                  0123456789012345678
	  fasta1  => ">\nAGCATCG\n",
	  fasta2  => ">\nGATCAAAAACTGA\n",
		#                               GATCAGTTTTTGA
	  pairhits => [ { "*,6" => 1 } ] },

	# -r

	{ name   => "Raw 1",
	  ref    => [ "AGCATCGATCAGTATCTGA" ],
	  raw    =>     "CATCGATCAGTATCTG",
	  hits   => [{ 2 => 1 }] },

	{ name   => "Raw 2",
	  ref    => [ "AGCATCGATCAGTATCTGA" ],
	  raw    => "CATCGATCAGTATCTG\n",
	  hits   => [{ 2 => 1 }] },

	{ name   => "Raw 3",
	  ref    => [ "AGCATCGATCAGTATCTGA" ],
	  raw    => "\n\n\nCATCGATCAGTATCTG\n\n",
	  hits   => [{ 2 => 1 }] },

	{ name   => "Raw 7",
	  ref    => [ "AGCATCGATCAGTATCTGA" ],
	  raw    => "\n\n\r\nCATCGATCAGTATCTG\r\n",
	  args   => "--trim3 4",
	  norc   => 1,
	  hits   => [{ 2 => 1 }] },

	{ name   => "Raw 8",
	  ref    => [ "AGCATCGATCAGTATCTGA" ],
	  raw    => "\n\n\r\nCATCGATCAGTATCTG\r\n",
	  args   => "--trim3 16",
	  hits   => [{ "*" => 1 }] },

	{ name   => "Raw 9",
	  ref    => [ "AGCATCGATCAGTATCTGA" ],
	  raw    => "CATCGATCAGTATCTG\n",
	  args   => "-s 1",
	  hits   => [{ }] },

	{ name   => "Raw multiread 1",
	  ref    => [ "AGCATCGATCAGTATCTGA" ],
	  raw    => "\n\n\r\nCATCGATCAGTATCTG\n\n".
	            "\n\n\r\nATCGATCAGTATCTG\n\n",
	  hits   => [{ 2 => 1 }, { 3 => 1 }] },

	{ name   => "Raw multiread 2",
	  ref    => [ "AGCATCGATCAGTATCTGA" ],
	  args   =>   "-u 1",
	  raw    => "\n\n\r\nCATCGATCAGTATCTG\r\n".
	            "\n\n\r\nATCGATCAGTATCTG\r\n",
	  hits   => [{ 2 => 1 }] },

	{ name   => "Raw multiread 3",
	  ref    => [ "AGCATCGATCAGTATCTGA" ],
	  args   =>   "-u 2",
	  raw    => "\n\n\r\nCATCGATCAGTATCTG\r\n".
	            "\n\n\r\nATCGATCAGTATCTG\r\n",
	  hits   => [{ 2 => 1 }, { 3 => 1 }] },

	{ name     => "Raw paired 1",
	  ref      => [     "AGCATCGATCAAAAACTGA" ],
	  #                  AGCATCGATC
	  #                          TCAAAAACTGA
	  #                  0123456789012345678
	  raw1    => "\n\n\r\nAGCATCGATC\r\n".
	             "\n\nTCAGTTTTTGA\r\n",
	  raw2    => "\n\n\r\nTCAGTTTTTGA\n".
	             "\n\n\r\nAGCATCGATC",
	  pairhits => [ { "0,8" => 1 }, { "0,8" => 1 } ] },

	{ name     => "Raw paired 2",
	  ref      => [     "AGCATCGATCAAAAACTGA" ],
	  args     => "-s 1",
	  #                  AGCATCGATC
	  #                          TCAAAAACTGA
	  #                  0123456789012345678
	  raw1    => "AGCATCGATC\r\n".
	             "\n\nTCAGTTTTTGA\n",
	  raw2    => "\n\n\r\nTCAGTTTTTGA\n".
	             "\n\n\r\nAGCATCGATC",
	  pairhits => [ { }, { "0,8" => 1 } ] },

	{ name     => "Raw paired 3",
	  ref      => [     "AGCATCGATCAAAAACTGA" ],
	  args     => "-u 1",
	  #                  AGCATCGATC
	  #                          TCAAAAACTGA
	  #                  0123456789012345678
	  raw1    => "\n\n\r\nAGCATCGATC\r\n".
	             "\n\nTCAGTTTTTGA\r\n",
	  raw2    => "\n\n\r\nTCAGTTTTTGA\n".
	             "\n\n\r\nAGCATCGATC",
	  pairhits => [ { "0,8" => 1 }, { } ] },

	# Paired-end reads with left end entirely trimmed away
	{ name     => "Raw paired 4",
	  ref      => [     "AGCATCGATCAAAAACTGA" ],
	  args     => "-3 7",
	  #                  AGCATCG
	  #                        GATCAAAAACTGA
	  #                  0123456789012345678
	  raw1     => "\nAGCATCG\n",
	  raw2     => "\nGATCAAAAACTGA\n",
		#                               GATCAGTTTTTGA
	  pairhits => [ { "*,6" => 1 } ] },

	# --12 / --tab5 / --tab6

	{ name   => "Tabbed 1",
	  ref    => [   "AGCATCGATCAGTATCTGA" ],
	  tabbed => "r0\tCATCGATCAGTATCTG\tIIIIIIIIIIIIIIII",
	  hits   => [{ 2 => 1 }] },

	{ name   => "Tabbed 2",
	  ref    => [   "AGCATCGATCAGTATCTGA" ],
	  tabbed => "r0\tCATCGATCAGTATCTG\tIIIIIIIIIIIIIIII\n",  # extra newline
	  hits   => [{ 2 => 1 }] },

	{ name   => "Tabbed 3",
	  ref    => [ "AGCATCGATCAGTATCTGA" ],
	  tabbed => "\n\n\r\nr0\tCATCGATCAGTATCTG\tIIIIIIIIIIIIIIII\n\n",
	  hits   => [{ 2 => 1 }] },

	{ name   => "Tabbed 4",
	  ref    => [ "AGCATCGATCAGTATCTGA" ],
	  tabbed => "\n\n\r\nr0\tCATCGATCAGTATCTG\tIIIIIIIIIIIIIII\n\n", # qual too short
	  should_abort => 1},

	{ name   => "Tabbed 5",
	  ref    => [ "AGCATCGATCAGTATCTGA" ],
	  tabbed => "\n\n\r\nr0\tCATCGATCAGTATCTG\tIIIIIIIIIIIIIIIII\n\n", # qual too long
	  should_abort => 1},

	{ name   => "Tabbed 7",
	  ref    => [ "AGCATCGATCAGTATCTGA" ],
	  tabbed => "\n\n\r\nr0\tCATCGATCAGTATCTG\tIIIIIIIIIIIIIIII\n\n",
	  args   => "--trim3 4",
	  norc   => 1,
	  hits   => [{ 2 => 1 }] },

	{ name   => "Tabbed 8",
	  ref    => [ "AGCATCGATCAGTATCTGA" ],
	  tabbed => "\n\n\r\nr0\tCATCGATCAGTATCTG\tIIIIIIIIIIIIIIII\n\n",
	  args   => "--trim5 16",
	  hits   => [{ "*" => 1 }] },

	{ name   => "Tabbed 9",
	  ref    => [ "AGCATCGATCAGTATCTGA" ],
	  tabbed => "\n\n\r\nr0\tCATCGATCAGTATCTG\tIIIIIIIIIIIIIIII\n\n",
	  args   => "-s 1",
	  hits   => [{ }] },

	{ name   => "Tabbed multiread 1",
	  ref    => [ "AGCATCGATCAGTATCTGA" ],
	  tabbed => "\n\n\r\nr0\tCATCGATCAGTATCTG\tIIIIIIIIIIIIIIII\n\n".
	            "\n\n\r\nr1\tATCGATCAGTATCTG\tIIIIIIIIIIIIIII\n\n",
	  hits   => [{ 2 => 1 }, { 3 => 1 }] },

	{ name   => "Tabbed multiread 2",
	  ref    => [ "AGCATCGATCAGTATCTGA" ],
	  args   =>   "-u 1",
	  tabbed => "\n\n\r\nr0\tCATCGATCAGTATCTG\tIIIIIIIIIIIIIIII\n\n".
	            "\n\n\r\nr1\tATCGATCAGTATCTG\tIIIIIIIIIIIIIII\n\n",
	  hits   => [{ 2 => 1 }] },

	{ name   => "Tabbed multiread 3",
	  ref    => [ "AGCATCGATCAGTATCTGA" ],
	  args   =>   "-u 2",
	  tabbed => "\n\n\r\nr0\tCATCGATCAGTATCTG\tIIIIIIIIIIIIIIII\n\n".
	            "\n\n\r\nr1\tATCGATCAGTATCTG\tIIIIIIIIIIIIIII\n\n",
	  hits   => [{ 2 => 1 }, { 3 => 1 }] },

	{ name     => "Tabbed paired 1",
	  ref      => [     "AGCATCGATCAAAAACTGA" ],
	  #                  AGCATCGATC
	  #                          TCAAAAACTGA
	  #                  0123456789012345678
	  tabbed  => "\n\n\r\nr0\tAGCATCGATC\tIIIIIIIIII\tTCAGTTTTTGA\tIIIIIIIIIII\n\n".
	             "\n\nr1\tTCAGTTTTTGA\tIIIIIIIIIII\tAGCATCGATC\tIIIIIIIIII\n\n",
	  paired => 1,
	  pairhits => [ { "0,8" => 1 }, { "0,8" => 1 } ] },

	{ name     => "Tabbed paired 2",
	  ref      => [     "AGCATCGATCAAAAACTGA" ],
	  args     => "-s 1",
	  #                  AGCATCGATC
	  #                          TCAAAAACTGA
	  #                  0123456789012345678
	  tabbed   => "r0\tAGCATCGATC\tIIIIIIIIII\tTCAGTTTTTGA\tIIIIIIIIIII\n\n".
	             "\nr1\tTCAGTTTTTGA\tIIIIIIIIIII\tAGCATCGATC\tIIIIIIIIII",
	  paired   => 1,
	  pairhits => [ { }, { "0,8" => 1 } ] },

	{ name     => "Tabbed paired 3",
	  ref      => [     "AGCATCGATCAAAAACTGA" ],
	  args     => "-u 1",
	  #                  AGCATCGATC
	  #                          TCAAAAACTGA
	  #                  0123456789012345678
	  tabbed   => "\n\n\r\nr0\tAGCATCGATC\tIIIIIIIIII\tTCAGTTTTTGA\tIIIIIIIIIII\n\n".
	              "\n\nr1\tTCAGTTTTTGA\tIIIIIIIIIII\tAGCATCGATC\tIIIIIIIIII",
	  paired   => 1,
	  pairhits => [ { "0,8" => 1 }, { } ] },

	# Paired-end reads with left end entirely trimmed away
	{ name     => "Tabbed paired 4",
	  ref      => [     "AGCATCGATCAAAAACTGA" ],
	  args     => "-3 7",
	  #                  AGCATCG
	  #                        GATCAAAAACTGA
	  #                  0123456789012345678
	  tabbed     => "\nr0\tAGCATCG\tIIIIIII\tGATCAAAAACTGA\tIIIIIIIIIIIII\n",
		paired   => 1,
	  pairhits => [ { "*,6" => 1 } ] },

	# --qseq

	{ name   => "Qseq 1",
	  ref    => [ "AGCATCGATCAGTATCTGA" ],
	  qseq   => join("\t", "MachName",
	                       "RunNum",
						   "Lane",
						   "Tile",
						   "X", "Y",
						   "Index",
						   "0", # Mate
						   "CATCGATCAGTATCTG",
						   "IIIIIIIIIIIIIIII",
						   "1"),
	  hits   => [{ 2 => 1 }] },

	{ name   => "Qseq 2",
	  ref    => [ "AGCATCGATCAGTATCTGA" ],
	  qseq   => join("\t", "MachName",
	                       "RunNum",
						   "Lane",
						   "Tile",
						   "X", "Y",
						   "Index",
						   "0", # Mate
						   "CATCGATCAGTATCTG",
						   "IIIIIIIIIIIIIIII",
						   "1")."\n",
	  hits   => [{ 2 => 1 }] },

	{ name   => "Qseq 3",
	  ref    => [ "AGCATCGATCAGTATCTGA" ],
	  qseq   => "\n\n\n".join("\t", "MachName",
	                       "RunNum",
						   "Lane",
						   "Tile",
						   "X", "Y",
						   "Index",
						   "0", # Mate
						   "CATCGATCAGTATCTG",
						   "IIIIIIIIIIIIIIII",
						   "1")."\n\n",
	  hits   => [{ 2 => 1 }] },

	{ name   => "Qseq 4",
	  ref    => [ "AGCATCGATCAGTATCTGA" ],
	  qseq   => "\n\n\n".join("\t", "MachName",
	                       "RunNum",
						   "Lane",
						   "Tile",
						   "X", "Y",
						   "Index",
						   "0", # Mate
						   "CATCGATCAGTATCTG",
						   "IIIIIIIIIIIIIII",
						   "1")."\n\n",
	  should_abort => 1},

	{ name   => "Qseq 7",
	  ref    => [ "AGCATCGATCAGTATCTGA" ],
	  qseq   => "\n\n\n".join("\t", "MachName",
	                       "RunNum",
						   "Lane",
						   "Tile",
						   "X", "Y",
						   "Index",
						   "0", # Mate
						   "CATCGATCAGTATCTG",
						   "IIIIIIIIIIIIIIII",
						   "1")."\n\n",
	  args   => "--trim3 4",
	  norc   => 1,
	  hits   => [{ 2 => 1 }] },

	{ name   => "Qseq 8",
	  ref    => [ "AGCATCGATCAGTATCTGA" ],
	  qseq   => "\n\n\n".join("\t", "MachName",
	                       "RunNum",
						   "Lane",
						   "Tile",
						   "X", "Y",
						   "Index",
						   "0", # Mate
						   "CATCGATCAGTATCTG",
						   "IIIIIIIIIIIIIIII",
						   "1")."\n\n",
	  args   => "--trim3 16",
	  hits   => [{ "*" => 1 }] },

	{ name   => "Qseq 9",
	  ref    => [ "AGCATCGATCAGTATCTGA" ],
	  qseq   => "\n\n\n".join("\t", "MachName",
	                       "RunNum",
						   "Lane",
						   "Tile",
						   "X", "Y",
						   "Index",
						   "0", # Mate
						   "CATCGATCAGTATCTG",
						   "IIIIIIIIIIIIIIII",
						   "1")."\n\n",
	  args   => "-s 1",
	  hits   => [{ }] },

	{ name   => "Qseq multiread 1",
	  ref    => [ "AGCATCGATCAGTATCTGA" ],
	  qseq   => "\n\n\n".join("\t", "MachName",
	                       "RunNum",
						   "Lane",
						   "Tile",
						   "10", "10",
						   "Index",
						   "0", # Mate
						   "CATCGATCAGTATCTG",
						   "IIIIIIIIIIIIIIII",
						   "1")."\n\n".
						 join("\t", "MachName",
	                       "RunNum",
						   "Lane",
						   "Tile",
						   "12", "15",
						   "Index",
						   "0", # Mate
						   "ATCGATCAGTATCTG",
						   "IIIIIIIIIIIIIII",
						   "1")."\n\n",
	  idx_map => { "MachName_RunNum_Lane_Tile_10_10_Index" => 0,
	               "MachName_RunNum_Lane_Tile_12_15_Index" => 1 },
	  hits   => [{ 2 => 1 }, { 3 => 1 }] },

	{ name   => "Qseq multiread 2",
	  ref    => [ "AGCATCGATCAGTATCTGA" ],
	  args   =>   "-u 1",
	  qseq   => "\n\n\n".join("\t", "MachName",
	                       "RunNum",
						   "Lane",
						   "Tile",
						   "10", "10",
						   "Index",
						   "0", # Mate
						   "CATCGATCAGTATCTG",
						   "IIIIIIIIIIIIIIII",
						   "1")."\n\n".
						 join("\t", "MachName",
	                       "RunNum",
						   "Lane",
						   "Tile",
						   "12", "15",
						   "Index",
						   "0", # Mate
						   "ATCGATCAGTATCTG",
						   "IIIIIIIIIIIIIII",
						   "1")."\n\n",
	  idx_map => { "MachName_RunNum_Lane_Tile_10_10_Index" => 0,
	               "MachName_RunNum_Lane_Tile_12_15_Index" => 1 },
	  hits   => [{ 2 => 1 }] },

	{ name   => "Qseq multiread 3",
	  ref    => [ "AGCATCGATCAGTATCTGA" ],
	  args   =>   "-u 2",
	  qseq   => "\n\n\n".join("\t", "MachName",
	                       "RunNum",
						   "Lane",
						   "Tile",
						   "10", "10",
						   "Index",
						   "0", # Mate
						   "CATCGATCAGTATCTG",
						   "IIIIIIIIIIIIIIII",
						   "1")."\n\n".
						 join("\t", "MachName",
	                       "RunNum",
						   "Lane",
						   "Tile",
						   "12", "15",
						   "Index",
						   "0", # Mate
						   "ATCGATCAGTATCTG",
						   "IIIIIIIIIIIIIII",
						   "1")."\n\n",
	  idx_map => { "MachName_RunNum_Lane_Tile_10_10_Index" => 0,
	               "MachName_RunNum_Lane_Tile_12_15_Index" => 1 },
	  hits   => [{ 2 => 1 }, { 3 => 1 }] },

	{ name   => "Qseq paired 1",
	  ref    => [       "AGCATCGATCAAAAACTGA" ],
	  #                  AGCATCGATC
	  #                          TCAAAAACTGA
	  #                  0123456789012345678
	  qseq1  => "\n\n\n".join("\t", "MachName",
	                       "RunNum",
						   "Lane",
						   "Tile",
						   "10", "10",
						   "Index",
						   "1", # Mate
						   "AGCATCGATC",
						   "ABCBGACBCB",
						   "1")."\n\n".
						 join("\t", "MachName",
	                       "RunNum",
						   "Lane",
						   "Tile",
						   "12", "15",
						   "Index",
						   "1", # Mate
						   "TCAGTTTTTGA",
						   "95849456875",
						   "1")."\n\n",
	  qseq2  => "\n\n\n".join("\t", "MachName",
	                       "RunNum",
						   "Lane",
						   "Tile",
						   "10", "10",
						   "Index",
						   "2", # Mate
						   "TCAGTTTTTGA",
						   "ABCBGACBCBA",
						   "1")."\n\n".
						 join("\t", "MachName",
	                       "RunNum",
						   "Lane",
						   "Tile",
						   "12", "15",
						   "Index",
						   "2", # Mate
						   "AGCATCGATC",
						   "AGGCBBGCBG",
						   "1")."\n\n",
	  idx_map => { "MachName_RunNum_Lane_Tile_10_10_Index" => 0,
	               "MachName_RunNum_Lane_Tile_12_15_Index" => 1 },
	  pairhits => [ { "0,8" => 1 }, { "0,8" => 1 } ] },

	{ name   => "Qseq paired 2",
	  ref    => [       "AGCATCGATCAAAAACTGA" ],
	  #                  AGCATCGATC
	  #                          TCAAAAACTGA
	  #                  0123456789012345678
	  args     => "-s 1",
	  qseq1  => "\n\n\n".join("\t", "MachName",
	                       "RunNum",
						   "Lane",
						   "Tile",
						   "10", "10",
						   "Index",
						   "1", # Mate
						   "AGCATCGATC",
						   "ABCBGACBCB",
						   "1")."\n\n".
						 join("\t", "MachName",
	                       "RunNum",
						   "Lane",
						   "Tile",
						   "12", "15",
						   "Index",
						   "1", # Mate
						   "TCAGTTTTTGA",
						   "95849456875",
						   "1")."\n\n",
	  qseq2  => "\n\n\n".join("\t", "MachName",
	                       "RunNum",
						   "Lane",
						   "Tile",
						   "10", "10",
						   "Index",
						   "2", # Mate
						   "TCAGTTTTTGA",
						   "ABCBGACBCBA",
						   "1")."\n\n".
						 join("\t", "MachName",
	                       "RunNum",
						   "Lane",
						   "Tile",
						   "12", "15",
						   "Index",
						   "2", # Mate
						   "AGCATCGATC",
						   "AGGCBBGCBG",
						   "1")."\n\n",
	  idx_map => { "MachName_RunNum_Lane_Tile_10_10_Index" => 0,
	               "MachName_RunNum_Lane_Tile_12_15_Index" => 1 },
	  pairhits => [ { }, { "0,8" => 1 } ] },

	{ name   => "Left-align insertion",
	  ref    => [ "GCGATATCTACGACTGCTACGTACAAAAAAAAAAAAAAGTGTTTACGTTGCTAGACTCGATCGATCTGACAGC" ],
	  norc   => 1,
	  reads => [                      "ACAAAAAAAAAAAAAAAGTGTTTACGTTGCTAGACTCGATCGA" ],
	  # ref:  AC-AAAAAAAAAAAAAAGTGTTTACGTTGCTAGACTCGATCGA
	  # read: ACAAAAAAAAAAAAAAAGTGTTTACGTTGCTAGACTCGATCGA
	  #          0123456789012345678901234567890123456789
	  cigar  => [ "2M1I40M" ],
	  samoptflags => [ {
		"MD:Z:42" => 1,
		"YT:Z:UU" => 1,
		"NM:i:1" => 1,
		"XG:i:1" => 1,
		"XO:i:1" => 1,
		"AS:i:-8" => 1 } ],
	  report => "",
	  args   => ""
	},

	{ name   => "Left-align deletion",
	  ref    => [ "GCGATATCTACGACTGCTACGTACAAAAAAAAAAAAAAGTGTTTACGTTGCTAGACTCGATCGATCTGACAGC" ],
	  norc   => 1,
	  reads => [                    "ACGTACAAAAAAAAAAAAAGTGTTTACGTTGCTAGACTCGATCGA" ],
	  # ref:  ACGTACAAAAAAAAAAAAAAGTGTTTACGTTGCTAGACTCGATCGA
	  # read: ACGTAC-AAAAAAAAAAAAAGTGTTTACGTTGCTAGACTCGATCGA
	  #              012345678901234567890123456789012345678
	  cigar  => [ "6M1D39M" ],
	  samoptflags => [ {
		"MD:Z:6^A39" => 1,
		"YT:Z:UU" => 1,
		"NM:i:1" => 1,
		"XG:i:1" => 1,
		"XO:i:1" => 1,
		"AS:i:-8" => 1 } ],
	  report => "",
	  args   => ""
	},

	{ name   => "Left-align insertion with mismatch at LHS",
	  ref    => [ "GCGATATCTACGACTGCTACGCCCAAAAAAAAAAAAAAGTGTTTACGTTGCTAGACTCGATCGATCTGACAGC" ],
	  norc   => 1,
	  reads => [       "TATCTACGACTGCTACGCCCTAAAAAAAAAAAAGTGTTTACGTTGCTAGACTCGATCGATCTGAC" ],
	  # ref:  GCGATATCTACGACTGCTACGCCCAAAAAAAAAAAAAAGTGTTTACGTTGCTAGACTCGATCGATCTGACAGC
	  # read:     TATCTACGACTGCTACGCCC-TAAAAAAAAAAAAGTGTTTACGTTGCTAGACTCGATCGATCTGAC
	  #           01234567890123456789-012345678901234567890123456789012345678901234
	  #           0         1          2         3         4         5         6
	  cigar  => [ "20M1D45M" ],
	  samoptflags => [ {
		"MD:Z:20^A0A44" => 1,
		"YT:Z:UU" => 1,
		"NM:i:2" => 1,
		"XG:i:1" => 1,
		"XO:i:1" => 1,
		"XM:i:1" => 1,
		"AS:i:-14" => 1 } ],
	  report => "",
	  args   => ""
	},

	# This won't necessarily pass because the original location of the deletion
	# might
	#{ name   => "Left-align deletion with mismatch at LHS",
	#  ref    => [ "GCGATATCTACGACTGCTACGCCCAAAAAAAAAAAAAAGTGTTTACGTTGCTAGACTCGATCGATCTGACAGC" ],
	#  norc   => 1,
	#  reads => [     "TATCTACGACTGCTACGCCAAAAAAAAAAAAAAAAGTGTTTACGTTGCTAGACTCGATCGATCTGAC" ],
	#  # ref:  GCGATATCTACGACTGCTACGCCC-AAAAAAAAAAAAAAGTGTTTACGTTGCTAGACTCGATCGATCTGACAGC
	#  # read:     TATCTACGACTGCTACGCCAAAAAAAAAAAAAAAAGTGTTTACGTTGCTAGACTCGATCGATCTGAC
	#  #           01234567890123456789-012345678901234567890123456789012345678901234
	#  #           0         1          0         1         2         3         4
	#  cigar  => [ "20M1I45M" ],
	#  samoptflags => [ {
	#	"MD:Z:19C45" => 1,
	#	"YT:Z:UU" => 1,
	#	"NM:i:2" => 1,
	#	"XG:i:1" => 1,
	#	"XO:i:1" => 1,
	#	"XM:i:1" => 1,
	#	"AS:i:-14" => 1 } ],
	#  report => "",
	#  args   => ""
	#},

	{ name   => "Flags for when mates align non-concordantly, with many alignments for one",
	#              012345678
	  ref    => [ "CAGCGGCTAGCTATCGATCGTCCGGCAGCTATCATTATGATNNNNNNNNNNNNNNNNNNNNNNNNNNNNNNNNNNNNNNNNNNNNNNNNNNNNNNNNNNNNNNNNNNNNNNNNNNNNNNNNNNNNNNNNNNNNNNNNNNNNNNNNNNNNNNNNNNNNNNNNNNNNNNNNNNNNNNNNNNNNNNNNNNNNNNNNNNNNNNNNNNNNNNNNNNNNNNNNNNNNNNNNNNNNNNNNNNNNNNNNNNNNNNNNNNNNNNNNNNNNNNNNNNNNNNNNNNNNNNNNNNNNNNNNNNNNNNNNNNNNNNNNNNNNNNNNNNNNNNNNNNNNNNNNNNNNNNNNNNNNNNNNNNNNNNNNNNNNNNNNNNNNNNNNNNNNNNNNNNNNNNNNNNNNNNNNNNNNNNNNNNNNNNNNNNNNNNNNNNNNNNNNNNNNNNNNNNNNNNNNNNNNNNNNNNNNNNNNNNNNNNNNNNNNNNNNNNNNNNNNNNNNNNNNNNNNNNNNNNNNNNNNNNNNNNNNNNNNNNNNNNNNNNNNNNNNNNNNNNNNNNNNNNNNNNNNNNNNNNNNNNNNNNNNNNNNNNNNNNNNNNNNNNNNNNNNNNNNNNNNNNNNNNNNNNNNNNNNNNNNNNNNNNNNNNNNNNNNNNNNNNNNNNNNNNNNNNNNNNNNNNNNNNNNNNNNNNNNNNNNNNNNNNNNNNNNNNNNNNNNNNNNNNNNNNNNNNNNNNNNNNNNNNNNNNNNNNNNNNNNNNNNNNNNNNNNNNNNNNNNNNNNNNNNNNNNNNNNNNNNNNNNNNNNNNNNNNNNNNNNNNNNNNNNNNNNNNNNNNNNNNNNNNNNNNNNNNNNNNNNNNNNNNNNNNNNNNNNNNNNNNNNNNNNNNNNNNNNNNNNNNNNNNNNNNNNNNNNNNNNNNNNNNNNNNNNNNNNNNNNNNNNNNNNNNNNNNNNNNNNNNAGGATAGATCGCTCGCCTGACCTATATCGCTCGCGATTACGAGCTACGTACTGGCTATCCGAGCTGACGCATCACGACGATCGAGGATAGATCGCTCGCCTGACCTATATCGCTCGCGATTACGAGCTACGTACTGGCTATCCGAGCTGACGCATCACGACGATCGAGGATAGATCGCTCGCCTGACCTATATCGCTCGCGATTACGAGCTACGTACTGGCTATCCGAGCTGACGCATCACGACGATCG" ],
	#              0123456789012345678901234567890123456789012345678901234567890123456789012345678901234567890123456789012345678901234567890123456789012345678901234567890123456789012345678901234567890123456789012345678901234567890123456789012345678901234567890123456789012345678901234567890123456789012345678901234567890123456789012345678901234567890123456789012345678901234567890123456789012345678901234567890123456789012345678901234567890123456789012345678901234567890123456789012345678901234567890123456789012345678901234567890123456789012345678901234567890123456789012345678901234567890123456789012345678901234567890123456789012345678901234567890123456789012345678901234567890123456789012345678901234567890123456789012345678901234567890123456789012345678901234567890123456789012345678901234567890123456789012345678901234567890123456789012345678901234567890123456789012345678901234567890123456789012345678901234567890123456789012345678901234567890123456789012345678901234567890123456789012345678901234567890123456789012345678901234567890123456789012345678901234567890123456789012345678901234567890123456789012345678901234567890123456789012345678901234567890123456789012345678901234567890123456789012345678901
	#              0         1         2         3         4         5         6         7         8         9         0         1         2         3         4         5         6         7         8         9         0         1         2         3         4         5         6         7         8         9         0         1         2         3         4         5         6         7         8         9         0         1         2         3         4         5         6         7         8         9         0         1         2         3         4         5         6         7         8         9         0         1         2         3         4         5         6         7         8         9         0         1         2         3         4         5         6         7         8         9         0         1         2         3         4         5         6         7         8         9         0         1         2         3         4         5         6         7         8         9         0         1         2         3         4         5         6         7         8         9         0         1         2         3         4         5         6         7         8         9
	#              0                                                                                                   1                                                                                                   2                                                                                                   3                                                                                                   4                                                                                                   5                                                                                                   6                                                                                                   7                                                                                                   8                                                                                                   9                                                                                                   0                                                                                                   1
	#              0                                                                                                                                                                                                                                                                                                                                                                                                                                                                                                                                                                                                                                                                                                                                                                                                                                                                                                                                                                                                                                       1
	  norc => 1,
	  mate1s => [   "GCGGCTAGCTATCGATCGTCCGGCAGCTATCATTATGA" ],
	  mate2s => [                                                                                                                                                                                                                                                                                                                                                                                                                                                                                                                                                                                                                                                                                                                                                                                                                                                                                                                                                                                                                      "ACGAGCTACGTACTGGCTATCCGAGCTGACGCATCACGACGA" ],
	  #                                                                                                                                                                                                                                                                                                                                                                                                                                                                                                                                                                                                                                                                                                                                                                                                                                                                                                                                                                                                                                 981                                                                                1064                                                                               1147
	  #                                                                                                                                                                                                                                                                                                                                                                                                                                                                                                                                                                                                                                                                                                                                                                                                                                                                                                                                                                                                                                 ACGAGCTACGTACTGGCTATCCGAGCTGACGCATCACGACGA                                         ACGAGCTACGTACTGGCTATCCGAGCTGACGCATCACGACGA                                         ACGAGCTACGTACTGGCTATCCGAGCTGACGCATCACGACGA
	  samflags_map => [{ 981 => (1 | 128), 1064 => (1 | 128), 1147 => (1 | 128), 2 => (1 | 64) }],
	  report => "",
	  args   => ""
	},

	{ name   => "Flags for when mates align non-concordantly, with many alignments for one",
	#              012345678
	  ref    => [ "CAGCGGCTAGCTATCGATCGTCCGGCAGCTATCATTATGATNNNNNNNNNNNNNNNNNNNNNNNNNNNNNNNNNNNNNNNNNNNNNNNNNNNNNNNNNNNNNNNNNNNNNNNNNNNNNNNNNNNNNNNNNNNNNNNNNNNNNNNNNNNNNNNNNNNNNNNNNNNNNNNNNNNNNNNNNNNNNNNNNNNNNNNNNNNNNNNNNNNNNNNNNNNNNNNNNNNNNNNNNNNNNNNNNNNNNNNNNNNNNNNNNNNNNNNNNNNNNNNNNNNNNNNNNNNNNNNNNNNNNNNNNNNNNNNNNNNNNNNNNNNNNNNNNNNNNNNNNNNNNNNNNNNNNNNNNNNNNNNNNNNNNNNNNNNNNNNNNNNNNNNNNNNNNNNNNNNNNNNNNNNNNNNNNNNNNNNNNNNNNNNNNNNNNNNNNNNNNNNNNNNNNNNNNNNNNNNNNNNNNNNNNNNNNNNNNNNNNNNNNNNNNNNNNNNNNNNNNNNNNNNNNNNNNNNNNNNNNNNNNNNNNNNNNNNNNNNNNNNNNNNNNNNNNNNNNNNNNNNNNNNNNNNNNNNNNNNNNNNNNNNNNNNNNNNNNNNNNNNNNNNNNNNNNNNNNNNNNNNNNNNNNNNNNNNNNNNNNNNNNNNNNNNNNNNNNNNNNNNNNNNNNNNNNNNNNNNNNNNNNNNNNNNNNNNNNNNNNNNNNNNNNNNNNNNNNNNNNNNNNNNNNNNNNNNNNNNNNNNNNNNNNNNNNNNNNNNNNNNNNNNNNNNNNNNNNNNNNNNNNNNNNNNNNNNNNNNNNNNNNNNNNNNNNNNNNNNNNNNNNNNNNNNNNNNNNNNNNNNNNNNNNNNNNNNNNNNNNNNNNNNNNNNNNNNNNNNNNNNNNNNNNNNNNNNNNNNNNNNNNNNNNNNNNNNNNNNNNNNNNNNNNNNNNNNNNNNNNNNNNNNNNNNNNNNNNNNNNNAGGATAGATCGCTCGCCTGACCTATATCGCTCGCGATTACGAGCTACGTACTGGCTATCCGAGCTGACGCATCACGACGATCGAG" ],
	#              01234567890123456789012345678901234567890123456789012345678901234567890123456789012345678901234567890123456789012345678901234567890123456789012345678901234567890123456789012345678901234567890123456789012345678901234567890123456789012345678901234567890123456789012345678901234567890123456789012345678901234567890123456789012345678901234567890123456789012345678901234567890123456789012345678901234567890123456789012345678901234567890123456789012345678901234567890123456789012345678901234567890123456789012345678901234567890123456789012345678901234567890123456789012345678901234567890123456789012345678901234567890123456789012345678901234567890123456789012345678901234567890123456789012345678901234567890123456789012345678901234567890123456789012345678901234567890123456789012345678901234567890123456789012345678901234567890123456789012345678901234567890123456789012345678901234567890123456789012345678901234567890123456789012345678901234567890123456789012345678901234567890123456789012345678901234567890123456789012345678901234567
	#              0         1         2         3         4         5         6         7         8         9         0         1         2         3         4         5         6         7         8         9         0         1         2         3         4         5         6         7         8         9         0         1         2         3         4         5         6         7         8         9         0         1         2         3         4         5         6         7         8         9         0         1         2         3         4         5         6         7         8         9         0         1         2         3         4         5         6         7         8         9         0         1         2         3         4         5         6         7         8         9         0         1         2         3         4         5         6         7         8         9         0         1         2         3         4         5         6         7         8         9         0         1         2
	#              0                                                                                                   1                                                                                                   2                                                                                                   3                                                                                                   4                                                                                                   5                                                                                                   6                                                                                                   7                                                                                                   8                                                                                                   9                                                                                                   0                                                                                                   1
	#              0                                                                                                                                                                                                                                                                                                                                                                                                                                                                                                                                                                                                                                                                                                                                                                                                                                                                                                                                                                                                                                       1
	  norc => 1,
	  mate1s => [   "GCGGCTAGCTATCGATCGTCCGGCAGCTATCATTATGA" ],
	  mate2s => [                                                                                                                                                                                                                                                                                                                                                                                                                                                                                                                                                                                                                                                                                                                                                                                                                                                                                                                                                                                                                      "ACGAGCTACGTACTGGCTATCCGAGCTGACGCATCACGACGA" ],
	  tlen_map     => [{ 2 => 1021, 981 => -1021 }],
	  samflags_map => [{ 981 => (1 | 128), 2 => (1 | 64) }],
	  report => "",
	  args   => ""
	},

	{ name   => "Flags for when mates align non-concordantly, with many alignments for one",
	#              012345678
	  ref    => [ "CAGCGGCTAGCTATCGATCGTCCGGCAGCTATCATTATGATAGGATAGATCGCTCGCCTGACCTATATCGCTCGCGATTACGAGCTACGTACTGGCTATCCGAGCTGACGCATCACGACGATCGAGGATAGATCGCTCGCCTGACCTATATCGCTCGCGATTACGAGCTACGTACTGGCTATCCGAGCTGACGCATCACGACGATCGAGGATAGATCGCTCGCCTGACCTATATCGCTCGCGATTACGAGCTACGTACTGGCTATCCGAGCTGACGCATCACGACGATCG" ],
	#              01234567890123456789012345678901234567890123456789012345678901234567890123456789012345678901234567890123456789012345678901234567890123456789012345678901234567890123456789012345678901234567890123456789012345678901234567890123456789012345678901234567890123456789012345678901234567890123456789
	#              0         1         2         3         4         5         6         7         8         9         0         1         2         3         4         5         6         7         8         9         0         1         2         3         4         5         6         7         8
	#              0                                                                              *                    1                                                             *                                     2                                            *
	#              0                                                                                                                                                                                                                                                                                                                                                                                                                                                                                                                                                                                                                                                                                                                                                                                                                                                                                                                                                                                                                                       1
	  norc => 1,
	  mate1s => [   "GCGGCTAGCTATCGATCGTCCGGCAGCTATCATTATGA" ],
	  mate2s => [   "TCGTCGTGATGCGTCAGCTCGGATAGCCAGTACGTAGCTCGT" ],
	  #                                                                                                                                                                                                                                                                                                                                                                                                                                                                                                                                                                                                                                                                                                                                                                                                                                                                                                                                                                                                                                 981                                                                                1064                                                                               1147
	  #                                                                                                                                                                                                                                                                                                                                                                                                                                                                                                                                                                                                                                                                                                                                                                                                                                                                                                                                                                                                                                 ACGAGCTACGTACTGGCTATCCGAGCTGACGCATCACGACGA                                         ACGAGCTACGTACTGGCTATCCGAGCTGACGCATCACGACGA                                         ACGAGCTACGTACTGGCTATCCGAGCTGACGCATCACGACGA
	  samflags_map => [{ 79 => (1 | 2 | 16 | 128), 162 => (1 | 2 | 16 | 128), 245 => (1 | 2 | 16 | 128), 2 => (1 | 2 | 32 | 64) }],
	  report => "",
	  args   => ""
	},

	# Checking MD:Z strings for alignment
	{ name   => "MD:Z 1",
	  ref    => [ "CACGATCGACTTGA"."C"."TCATCGACGCTATCATTAATATATATAAGCCCGCATCTA" ],
	  reads  => [ "CACGATCGACTTGG".    "TCATCGACGCTATCATTAATATATATAAGCCCGCATCTA" ],
	  hits   => [ { 0 => 1 } ],
	  samoptflags => [ {
		"AS:i:-14"      => 1, # alignment score
		"XM:i:1"        => 1, # num mismatches
		"XO:i:1"        => 1, # num gap opens
		"XG:i:1"        => 1, # num gap extensions
		"NM:i:2"        => 1, # num edits
		"MD:Z:13^A0C39" => 1, # mismatching positions/bases
		"YT:Z:UU"       => 1, # type of alignment (concordant/discordant/etc)
	} ] },
	{ name   => "MD:Z 2",
	  ref    => [ "CACGATCGACTTGA"."A"."TCATCGACGCTATCATTAATATATATAAGCCCGCATCTA" ],
	  reads  => [ "CACGATCGACTTGG".    "TCATCGACGCTATCATTAATATATATAAGCCCGCATCTA" ],
	  #            0123456789012        012345678901234567890123456789012345678
	  hits   => [ { 0 => 1 } ],
	  samoptflags => [ {
		"AS:i:-14"      => 1, # alignment score
		"XM:i:1"        => 1, # num mismatches
		"XO:i:1"        => 1, # num gap opens
		"XG:i:1"        => 1, # num gap extensions
		"NM:i:2"        => 1, # num edits
		"MD:Z:13^A0A39" => 1, # mismatching positions/bases
		"YT:Z:UU"       => 1, # type of alignment (concordant/discordant/etc)
	} ] },
	{ name   => "MD:Z 3",
	  ref    => [ "CACGATCGACTTGT"."AA"."TCATCGACGCTATCATTAATATATATAAGCCCGCATCTA" ],
	  reads  => [ "CACGATCGACTTGC".     "TCATCGACGCTATCATTAATATATATAAGCCCGCATCTA" ],
	  #            0123456789012        012345678901234567890123456789012345678
	  hits   => [ { 0 => 1 } ],
	  samoptflags => [ {
		"AS:i:-17"       => 1, # alignment score
		"XM:i:1"         => 1, # num mismatches
		"XO:i:1"         => 1, # num gap opens
		"XG:i:2"         => 1, # num gap extensions
		"NM:i:3"         => 1, # num edits
		"MD:Z:13^TA0A39" => 1, # mismatching positions/bases
		"YT:Z:UU"        => 1, # type of alignment (concordant/discordant/etc)
	} ] },
	{ name   => "MD:Z 4",
	  ref    => [ "CACGATCGACTTGN"."NN"."TCATCGACGCTATCATTAATATATATAAGCCCGCATCTA" ],
	  reads  => [ "CACGATCGACTTGC".     "TCATCGACGCTATCATTAATATATATAAGCCCGCATCTA" ],
	  #            0123456789012        012345678901234567890123456789012345678
	  hits   => [ { 0 => 1 } ],
	  samoptflags => [ {
		"AS:i:-12"       => 1, # alignment score
		"XN:i:3"         => 1, # num ambiguous ref bases
		"XM:i:1"         => 1, # num mismatches
		"XO:i:1"         => 1, # num gap opens
		"XG:i:2"         => 1, # num gap extensions
		"NM:i:3"         => 1, # num edits
		"MD:Z:13^NN0N39" => 1, # mismatching positions/bases
		"YT:Z:UU"        => 1, # type of alignment (concordant/discordant/etc)
	} ] },

	#
	# Local alignment
	#

	# Local alignment for a short perfect hit where hit spans the read
	{ name   => "Local alignment 1",
	  ref    => [ "TTGT" ],
	  reads  => [ "TTGT" ],
	  args   =>   "--local --policy \"MIN=L,1.0,0.75\"",
	  hits   => [ { 0 => 1 } ],
	  flags  => [ "XM:0,XP:0,XT:UU,XC:4=" ],
	  cigar  => [ "4M" ],
	  samoptflags => [ {
		"AS:i:8"   => 1, # alignment score
		"XS:i:0"   => 1, # suboptimal alignment score
		"XN:i:0"   => 1, # num ambiguous ref bases
		"XM:i:0"   => 1, # num mismatches
		"XO:i:0"   => 1, # num gap opens
		"XG:i:0"   => 1, # num gap extensions
		"NM:i:0"   => 1, # num edits
		"MD:Z:4"   => 1, # mismatching positions/bases
		"YM:i:0"   => 1, # read aligned repetitively in unpaired fashion
		"YP:i:0"   => 1, # read aligned repetitively in paired fashion
		"YT:Z:UU"  => 1, # type of alignment (concordant/discordant/etc)
	} ] },

	#   T T G A     T T G A
	# T x         T   x
	# T   x       T
	# G     x     G
	# T           T

	# Local alignment for a short hit where hit is trimmed at one end
	{ name   => "Local alignment 2",
	  ref    => [ "TTGA" ],
	  reads  => [ "TTGT" ],
	  args   =>   "--local --policy \"MIN=L,1.0,0.75\\;SEED=0,3\\;IVAL=C,1,0\"",
	  report =>   "-a",
	  hits   => [ { 0 => 1 } ],
	  flags => [ "XM:0,XP:0,XT:UU,XC:3=1S" ],
	  cigar  => [ "3M1S" ],
	  samoptflags => [ {
		"AS:i:6"   => 1, # alignment score
		"XS:i:0"   => 1, # suboptimal alignment score
		"XN:i:0"   => 1, # num ambiguous ref bases
		"XM:i:0"   => 1, # num mismatches
		"XO:i:0"   => 1, # num gap opens
		"XG:i:0"   => 1, # num gap extensions
		"NM:i:0"   => 1, # num edits
		"MD:Z:3"   => 1, # mismatching positions/bases
		"YM:i:0"   => 1, # read aligned repetitively in unpaired fashion
		"YP:i:0"   => 1, # read aligned repetitively in paired fashion
		"YT:Z:UU"  => 1, # type of alignment (concordant/discordant/etc)
	} ] },

	#     0 1 2 3 4 5 6 7 8 9 0 1 2 3 4 5
	#     T T G T T C G T T T G T T C G T
	# 0 T x
	# 1 T   x
	# 2 G     x
	# 3 T       x
	# 4 T         x
	# 5 C           x
	# 6 G             x
	# 7 T               x
	# 8 T                 x
	# 9 T                   x
	# 0 G                     x
	# 1 T                       x
	# 2 T                         x
	#
	# Score=130

	#     0 1 2 3 4 5 6 7 8 9 0 1 2 3 4 5
	#     T T G T T C G T T T G T T C G T
	# 0 T                 x
	# 1 T                   x
	# 2 G                     x
	# 3 T                       x
	# 4 T                         x
	# 5 C                           x
	# 6 G                             x
	# 7 T                               x
	# 8 T
	# 9 T
	# 0 G
	# 1 T
	# 2 T
	#
	# Score=80

	# Local alignment for a perfect hit
	{ name   => "Local alignment 3",
	  #            TTGTTCGT
	  #                    TTGTTCGT
	  ref    => [ "TTGTTCGTTTGTTCGT" ],
	  #            0123456789012345
	  #            TTGTTCGTTTGTT
	  #                    TTGTTCGT-----
	  reads  => [ "TTGTTCGTTTGTT" ],
	  args   =>   "--local -L 8 -i C,1,0 --score-min=C,12",
	  report =>   "-a",
	  hits   => [ { 0 => 1, 8 => 1 } ],
	  flags_map => [{
		0 => "XM:0,XP:0,XT:UU,XC:13=",
		8 => "XM:0,XP:0,XT:UU,XC:8="
	  }],
	  cigar_map => [{
		0 => "13M",
		8 => "8M5S"
	  }],
	  samoptflags_map => [{
		0 => { "AS:i:26" => 1, "XS:i:16" => 1, "YT:Z:UU" => 1, "MD:Z:13" => 1 },
		8 => { "AS:i:16" => 1, "XS:i:16" => 1, "YT:Z:UU" => 1, "MD:Z:8"  => 1 }
	  }]
	},

	#                          1
	#      0 1 2 3 4 5 6 7 8 9 0 1 2 3 4 5
	#      T T G T T C G T T T G T T C G T
	#  0 T                 x
	#  1 T                   x
	#  2 G                     x
	#  3 T                       x
	#  4 T                         x
	#  5 C                           x
	#  6 G                             x
	#  7 T                               x
	#  8 T
	#  9 T
	# 10 G
	#  1 T

	# Local alignment for a hit that should be trimmed from the right end
	{ name   => "Local alignment 4",
	  ref    => [ "TTGTTCGTTTGTTCGT" ],
	  reads  => [ "TTGTTCGTTTGT" ],
	  args   =>   "--local --policy \"SEED=0,3\\;IVAL=C,1,0\" --score-min=C,12",
	  report =>   "-a",
	  hits   => [ { 0 => 1, 8 => 1 } ],
	  flags_map => [{
		0 => "XM:0,XP:0,XT:UU,XC:12=",
		8 => "XM:0,XP:0,XT:UU,XC:8=4S"
	  }],
	  cigar_map => [{
		0 => "12M",
		8 => "8M4S"
	  }],
	  samoptflags_map => [{
		0 => { "AS:i:24" => 1, "XS:i:16" => 1, "YT:Z:UU" => 1, "MD:Z:12" => 1 },
		8 => { "AS:i:16" => 1, "XS:i:16" => 1, "YT:Z:UU" => 1, "MD:Z:8"  => 1 }
	  }]
	},

	#
	# Test some common featuers for the manual.  E.g. when more than one
	# alignment is reported in -k mode, what order are they reported in?  They
	# should be in order by alignment score.
	#

	{ name   => "Alignment order -k",
	#              012345678
	  ref    => [ "GCGCATGCACATATCANNNNNGCGCATGCACATATCTNNNNNNNNGCGCATGCACATATTTNNNNNNNNNGCGCATGGTGTTATCA" ],
	  reads  => [ "GCGCATGCACATATCA" ],
	  quals  => [ "GOAIYEFGFIWDSFIU" ],
	  args   => "--min-score C,-24,0 -L 4",
	  report => "-k 4"
	},

	{ name   => "Alignment order -a",
	#              012345678
	  ref    => [ "GCGCATGCACATATCANNNNNGCGCATGCACATATCTNNNNNNNNGCGCATGCACATATTTNNNNNNNNNGCGCATGGTGTTATCA" ],
	  reads  => [ "GCGCATGCACATATCA" ],
	  quals  => [ "GOAIYEFGFIWDSFIU" ],
	  args   => "--min-score C,-24,0 -L 4",
	  report => "-a"
	},

	#
	# What order are mates reported in?  Should be reporting in mate1/mate2
	# order.
	#

	{ name   => "Mate reporting order, -a",
	#              012345678
	  ref    => [ "AGCTATCATCACGCGGATATTAGCGCATCGACATTAATATCCCCAAAATAGACGACTCGATCGCGGATTAGGGGTAGACCCCCCCCCGACTNNNNNNNNNNAGCTATCATCACGCGGATATTAGCGCATCGACATTAATATCCCCAAAATAGACGACTCGATCGCGGATTAGGGGTAGACCCCCCCCCGACTNNNNNNNNNNAGCTATCATCACGCGGATATTAGCGCATCGACATTAATATCCCCAAAATAGACGACTCGATCGCGGATTAGGGGTAGACCCCCCCCCGACTNNNNNNNNCGGTAATACGGCCATCGCGGCGGCATTACTCGGCGACTGCACGAGCAGATATTGGGGGTCTAATATAACGTCTCATTAAAACGCTCTAGTCAGCTCATTGGCTCTA" ],
	  mate1s => [ "CTATCATCACGCGGATATT", "GGGGGGGGTCTACCCCTAA", "ATACGGCCATCGCGGCGGCATTACTCGGCG" ],
	  mate2s => [ "GGGGGGGGTCTACCCCTAA", "CTATCATCACGCGGATATT", "AGCCAATGAGCTGACTAGAGCGTTTT" ],
	  quals  => [ "GOAIYEFGFIWDSFIU" ],
	  args   => "",
	  report => "-a"
	},

	{ name   => "Mate reporting order, -M 1",
	#              012345678
	  ref    => [ "AGCTATCATCACGCGGATATTAGCGCATCGACATTAATATCCCCAAAATAGACGACTCGATCGCGGATTAGGGGTAGACCCCCCCCCGACTNNNNNNNNNNAGCTATCATCACGCGGATATTAGCGCATCGACATTAATATCCCCAAAATAGACGACTCGATCGCGGATTAGGGGTAGACCCCCCCCCGACTNNNNNNNNNNAGCTATCATCACGCGGATATTAGCGCATCGACATTAATATCCCCAAAATAGACGACTCGATCGCGGATTAGGGGTAGACCCCCCCCCGACTNNNNNNNNCGGTAATACGGCCATCGCGGCGGCATTACTCGGCGACTGCACGAGCAGATATTGGGGGTCTAATATAACGTCTCATTAAAACGCTCTAGTCAGCTCATTGGCTCTA" ],
	  mate1s => [ "CTATCATCACGCGGATATT", "GGGGGGGGTCTACCCCTAA", "ATACGGCCATCGCGGCGGCATTACTCGGCG" ],
	  mate2s => [ "GGGGGGGGTCTACCCCTAA", "CTATCATCACGCGGATATT", "AGCCAATGAGCTGACTAGAGCGTTTT" ],
	  quals  => [ "GOAIYEFGFIWDSFIU" ],
	  args   => "",
	  report => "-M 1"
	},

	#
	# Test dovetailing, containment, and overlapping
	#
	{ name     => "Non-overlapping; no args",
	  ref      => [ "AGCTATCATCACGCGGATATTAGCGCATCGACATTAATATCCCCAAA" ],
	  #              01234567890123456789012345678901234567890123456
	  mate1s   => [  "GCTATCATCACGCGGATA"                        ],
	  mate2s   => [                        "CGCATCGACATTAATATCC" ],
	  pairhits => [{ "1,23" => 1 }],
	  mate1fw  => 1, mate2fw => 1,
	  report   => "-M 1"
	},
	{ name     => "Non-overlapping; --no-discordant",
	  ref      => [ "AGCTATCATCACGCGGATATTAGCGCATCGACATTAATATCCCCAAA" ],
	  #              01234567890123456789012345678901234567890123456
	  mate1s   => [  "GCTATCATCACGCGGATA"                        ],
	  mate2s   => [                        "CGCATCGACATTAATATCC" ],
	  pairhits => [{ "1,23" => 1 }],
	  mate1fw  => 1, mate2fw => 1,
	  report   => "-M 1 --no-discordant"
	},
	{ name     => "Non-overlapping; --no-discordant --no-mixed",
	  ref      => [ "AGCTATCATCACGCGGATATTAGCGCATCGACATTAATATCCCCAAA" ],
	  #              01234567890123456789012345678901234567890123456
	  mate1s   => [  "GCTATCATCACGCGGATA"                        ],
	  mate2s   => [                        "CGCATCGACATTAATATCC" ],
	  pairhits => [{ "1,23" => 1 }],
	  mate1fw  => 1, mate2fw => 1,
	  report   => "-M 1 --no-discordant --no-mixed"
	},
	{ name     => "Non-overlapping; --no-discordant --no-mixed",
	  ref      => [ "AGCTATCATCACGCGGATATTAGCGCATCGACATTAATATCCCCAAA" ],
	  #              01234567890123456789012345678901234567890123456
	  mate1s   => [  "GCTATCATCACGCGGATA"                        ],
	  mate2s   => [                        "CGCATCGACATTAATATCC" ],
	  pairhits => [{ "1,23" => 1 }],
	  mate1fw  => 1, mate2fw => 1,
	  report   => "-M 1 --no-discordant --no-mixed"
	},
	{ name     => "Non-overlapping; --no-dovetail",
	  ref      => [ "AGCTATCATCACGCGGATATTAGCGCATCGACATTAATATCCCCAAA" ],
	  #              01234567890123456789012345678901234567890123456
	  mate1s   => [  "GCTATCATCACGCGGATA"                        ],
	  mate2s   => [                        "CGCATCGACATTAATATCC" ],
	  pairhits => [{ "1,23" => 1 }],
	  mate1fw  => 1, mate2fw => 1,
	  args     => "--no-dovetail",
	  report   => "-M 1"
	},
	{ name     => "Non-overlapping; --un-conc=.tmp.simple_tests.pl",
	  ref      => [ "AGCTATCATCACGCGGATATTAGCGCATCGACATTAATATCCCCAAA" ],
	  #              01234567890123456789012345678901234567890123456
	  mate1s   => [  "GCTATCATCACGCGGATA"                        ],
	  mate2s   => [                        "CGCATCGACATTAATATCC" ],
	  pairhits => [{ "1,23" => 1 }],
	  mate1fw  => 1, mate2fw => 1,
	  args     => "--un-conc=.tmp.simple_tests.pl",
	  report   => "-M 1"
	},
	{ name     => "Non-overlapping; --no-overlap",
	  ref      => [ "AGCTATCATCACGCGGATATTAGCGCATCGACATTAATATCCCCAAA" ],
	  #              01234567890123456789012345678901234567890123456
	  mate1s   => [  "GCTATCATCACGCGGATA"                        ],
	  mate2s   => [                        "CGCATCGACATTAATATCC" ],
	  pairhits => [{ "1,23" => 1 }],
	  mate1fw  => 1, mate2fw => 1,
	  args     => "--no-overlap",
	  report   => "-M 1"
	},

	{ name     => "Overlapping; no args",
	  ref      => [ "AGCTATCATCACGCGGATATTAGCGCATCGACATTAATATCCCCAAA" ],
	  #              01234567890123456789012345678901234567890123456
	  mate1s   => [  "GCTATCATCACGCGGATATTA"                        ],
	  mate2s   => [                    "TTAGCGCATCGACATTAATATCC" ],
	  pairhits => [{ "1,19" => 1 }],
	  mate1fw  => 1, mate2fw => 1,
	  args     => "",
	  report   => "-M 1"
	},
	{ name     => "Overlapping; --no-dovetail",
	  ref      => [ "AGCTATCATCACGCGGATATTAGCGCATCGACATTAATATCCCCAAA" ],
	  #              01234567890123456789012345678901234567890123456
	  mate1s   => [  "GCTATCATCACGCGGATATTA"                        ],
	  mate2s   => [                    "TTAGCGCATCGACATTAATATCC" ],
	  pairhits => [{ "1,19" => 1 }],
	  mate1fw  => 1, mate2fw => 1,
	  args     => "--no-dovetail",
	  report   => "-M 1"
	},
	{ name     => "Overlapping; --no-contain",
	  ref      => [ "AGCTATCATCACGCGGATATTAGCGCATCGACATTAATATCCCCAAA" ],
	  #              01234567890123456789012345678901234567890123456
	  mate1s   => [  "GCTATCATCACGCGGATATTA"                        ],
	  mate2s   => [                    "TTAGCGCATCGACATTAATATCC" ],
	  pairhits => [{ "1,19" => 1 }],
	  mate1fw  => 1, mate2fw => 1,
	  args     => "--no-contain",
	  report   => "-M 1"
	},
	{ name     => "Overlapping; --no-overlap",
	  ref      => [ "AGCTATCATCACGCGGATATTAGCGCATCGACATTAATATCCCCAAA" ],
	  #              01234567890123456789012345678901234567890123456
	  mate1s   => [  "GCTATCATCACGCGGATATTA"                        ],
	  mate2s   => [                    "TTAGCGCATCGACATTAATATCC" ],
	  pairhits => [],
	  mate1fw  => 1, mate2fw => 1,
	  args     => "--no-overlap",
	  report   => "-M 1"
	},

	#
	# Test XS:i with quality scaling
	#

	{ name   => "Scoring params 1",
	#              012345678
	  ref    => [ "ACTATTGCGCGCATGCACATATCAATTAAGCCGTCTCTCTAAAGAGACCCCAATCTCGCGCGCTAGACGTCAGTAGTTTAATTTTATAAACACCTCGCTGCGGGG" ],
	  reads  => [         "GCGCATGCACATATCAATTAAGCCGTCTCTCTAAAGAGACCCCAATCTCGCGCGCTAGACGTCAGTAGTTTAATTTTATAAACACCTC" ],
	  quals  => [         "GOAIYEFGFIWDSFIUYWEHRIWQWLFNSLDKkjdfglduhiuevhsiuqkAUHFIUEHGIUDJFHSKseuweyriwfskdgbiuuhh" ],
	  #                    0123456789012345678901234567890123456789012345678901234567890123456789012345678901234567
	  #                    0         1         2         3         4         5         6         7         8
	  args   => "",
	  report => "-M 1",
	  hits   => [ { 8 => 1 } ],
	  cigar  => [ "88M" ],
	  samoptflags => [ {
		  "AS:i:0"   => 1,
		  "YT:Z:UU"  => 1,
		  "MD:Z:88" => 1 } ],
	},

	{ name   => "Scoring params 2",
	#              012345678
	  ref    => [ "ACTATTGCGCGCATGCACATATCAATTAAGCCGTCTCTCTAAAGAGACCCCAATCTCGCGCGCTAGACGTCAGTAGTTT"."TTTATAAACACCTCGCTGCGGGG" ],
	  reads  => [         "NCGCATGCACATtTCAATTAAGCCGTCTCTCTAAAGA". "CCAATCTCGCGCGCTAGACGTCAGTAGTTTAAATTTATAAACACCTC" ],
	  #                    * -1        * -6                     **** -5 -3 -3 -3 -3               *** -5 -3 -3 -3
	  quals  => [         "GOAIYEFGFIWDSFIUYWEHRIWQWLFNSLDKkjdfg". "iuevhsiuqkAUHFIUEHGIUDJFHSKseuweyriwfskdgbiuuhh" ],
	  #                    0123456789012345678901234567890123456789012345678901234567890123456789012345678901234567
	  #                    0         1         2         3         4         5         6         7         8
	  args   => "--ignore-quals --score-min C,-40,0 -N 1 -L 20",
	  report => "-M 1",
	  hits   => [ { 8 => 1 } ],
	  cigar  => [ "37M4D30M3I14M" ],
	  #            37M4D30M13I4M
	  samoptflags => [ {
		  "AS:i:-38" => 1,
		  "YT:Z:UU"  => 1,
		  "MD:Z:0G11A24^GACC44" => 1,
		  "NM:i:9"   => 1,
		  "XM:i:2"   => 1,
		  "XG:i:7"   => 1,
		  "XO:i:2"   => 1 } ],
	},

	{ name   => "Scoring params 3",
	#              012345678
	  ref    => [ "ACTATTGCGCGCATGCACATATCAATTAAGCCGTCTCTCTAAAGAGACCCCAATCTCGCGCGCTAGACGTCAGTAGTTT"."TTTATAAACACCTCGCTGCGGGG" ],
	  reads  => [         "NCGCATGCACATtTCAATTAAGCCGTCTCTCTAAAGA". "CCAATCTCGCGCGCTAGACGTCAGTAGTTTAAATTTATAAACACCTC" ],
	  #                    * -1        * -6                     **** -5 -3 -3 -3 -3               *** -1 -2 -2 -2
	  quals  => [         "GOAIYEFGFIWDSFIUYWEHRIWQWLFNSLDKkjdfg". "iuevhsiuqkAUHFIUEHGIUDJFHSKseuweyriwfskdgbiuuhh" ],
	  #                    0123456789012345678901234567890123456789012345678901234567890123456789012345678901234567
	  #                    0         1         2         3         4         5         6         7         8
	  args   => "--ignore-quals --rfg 1,2 --score-min C,-40,0 -N 1 -L 20",
	  report => "-M 1",
	  hits   => [ { 8 => 1 } ],
	  cigar  => [ "37M4D30M3I14M" ],
	  samoptflags => [ {
		  "AS:i:-31" => 1,
		  "YT:Z:UU"  => 1,
		  "MD:Z:0G11A24^GACC44" => 1,
		  "NM:i:9"   => 1,
		  "XM:i:2"   => 1,
		  "XG:i:7"   => 1,
		  "XO:i:2"   => 1 } ],
	},

	{ name   => "Scoring params 4",
	#              012345678
	  ref    => [ "ACTATTGCGCGCATGCACATATCAATTAAGCCGTCTCTCTAAAGAGACCCCAATCTCGCGCGCTAGACGTCAGTAGTTT"."TTTATAAACACCTCGCTGCGGGG" ],
	  reads  => [         "NCGCATGCACATtTCAATTAAGCCGTCTCTCTAAAGA". "CCAATCTCGCGCGCTAGACGTCAGTAGTTTAAATTTATAAACACCTC" ],
	  #                    * -1        * -6                     **** -1 -2 -2 -2 -2               *** -5 -3 -3 -3
	  quals  => [         "GOAIYEFGFIWDSFIUYWEHRIWQWLFNSLDKkjdfg". "iuevhsiuqkAUHFIUEHGIUDJFHSKseuweyriwfskdgbiuuhh" ],
	  #                    0123456789012345678901234567890123456789012345678901234567890123456789012345678901234567
	  #                    0         1         2         3         4         5         6         7         8
	  args   => "--ignore-quals --rdg 1,2 --score-min C,-40,0 -N 1 -L 20",
	  report => "-M 1",
	  hits   => [ { 8 => 1 } ],
	  cigar  => [ "37M4D30M3I14M" ],
	  samoptflags => [ {
		  "AS:i:-30" => 1,
		  "YT:Z:UU"  => 1,
		  "MD:Z:0G11A24^GACC44" => 1,
		  "NM:i:9"   => 1,
		  "XM:i:2"   => 1,
		  "XG:i:7"   => 1,
		  "XO:i:2"   => 1 } ],
	},

	{ name   => "Scoring params 5",
	#              012345678
	  ref    => [ "ACTATTGCGCGCATGCACATATCAATTAAGCCGTCTCTCTAAAGAGACCCCAATCTCGCGCGCTAGACGTCAGTAGTTT"."TTTATAAACACCTCGCTGCGGGG" ],
	  reads  => [         "NCGCATGCACATtTCAATTAAGCCGTCTCTCTAAAGA". "CCAATCTCGCGCGCTAGACGTCAGTAGTTTAAATTTATAAACACCTC" ],
	  #                    * -1        * -8                     **** -5 -3 -3 -3 -3               *** -5 -3 -3 -3
	  quals  => [         "GOAIYEFGFIWDSFIUYWEHRIWQWLFNSLDKkjdfg". "iuevhsiuqkAUHFIUEHGIUDJFHSKseuweyriwfskdgbiuuhh" ],
	  #                    0123456789012345678901234567890123456789012345678901234567890123456789012345678901234567
	  #                    0         1         2         3         4         5         6         7         8
	  args   => "--ignore-quals --mp 8 --score-min C,-40,0 -N 1 -L 20",
	  report => "-M 1",
	  hits   => [ { 8 => 1 } ],
	  cigar  => [ "37M4D30M3I14M" ],
	  samoptflags => [ {
		  "AS:i:-40" => 1,
		  "YT:Z:UU"  => 1,
		  "MD:Z:0G11A24^GACC44" => 1,
		  "NM:i:9"   => 1,
		  "XM:i:2"   => 1,
		  "XG:i:7"   => 1,
		  "XO:i:2"   => 1 } ],
	},

	{ name   => "Scoring params 6",
	#              012345678
	  ref    => [ "ACTATTGCGCGCATGCACATATCAATTAAGCCGTCTCTCTAAAGAGACCCCAATCTCGCGCGCTAGACGTCAGTAGTTT"."TTTATAAACACCTCGCTGCGGGG" ],
	  reads  => [         "NCGCATGCACATtTCAATTAAGCCGTCTCTCTAAAGA". "CCAATCTCGCGCGCTAGACGTCAGTAGTTTAAATTTATAAACACCTC" ],
	  #                    * -4        * -6                     **** -5 -3 -3 -3 -3               *** -5 -3 -3 -3
	  quals  => [         "GOAIYEFGFIWDSFIUYWEHRIWQWLFNSLDKkjdfg". "iuevhsiuqkAUHFIUEHGIUDJFHSKseuweyriwfskdgbiuuhh" ],
	  #                    0123456789012345678901234567890123456789012345678901234567890123456789012345678901234567
	  #                    0         1         2         3         4         5         6         7         8
	  args   => "--ignore-quals --np 4 --score-min C,-41,0 -N 1 -L 20",
	  report => "-M 1",
	  hits   => [ { 8 => 1 } ],
	  cigar  => [ "37M4D30M3I14M" ],
	  samoptflags => [ {
		  "AS:i:-41" => 1,
		  "YT:Z:UU"  => 1,
		  "MD:Z:0G11A24^GACC44" => 1,
		  "NM:i:9"   => 1,
		  "XM:i:2"   => 1,
		  "XG:i:7"   => 1,
		  "XO:i:2"   => 1 } ],
	},

	#
	# Test XS:i with quality scaling
	#

	{ name   => "Q XS:i 1a",
	  ref    => [ "TTGTTCGATTGTTCGA" ],
	  reads  => [ "TTGTTCGT" ],
	  quals  => [ "IIIIIIIA" ],
	  args   => "--multiseed=0,7,C,1 --score-min=C,-6",
	  report => "-M 1",
	  hits   => [ { 0 => 1, 8 => 1 } ],
	  hits_are_superset => [ 1 ],
	  cigar  => [ "8M" ],
	  samoptflags => [ {
		  "AS:i:-5"  => 1, "XS:i:-5" => 1,
		  "YM:i:1"   => 1, "YT:Z:UU" => 1,
		  "MD:Z:7A0" => 1,
		  "NM:i:1"   => 1, "XM:i:1"  => 1 } ],
	},

	{ name   => "Q XS:i 1a ! --mp 3,3",
	  ref    => [ "TTGTTCGATTGTTCGA" ],
	  reads  => [ "TTGTTCGT" ],
	  quals  => [ "IIIIIII!" ],
	  args   => "-L 6 --mp 3,3 --score-min=C,-6",
	  report => "-M 1",
	  hits   => [ { 0 => 1, 8 => 1 } ],
	  hits_are_superset => [ 1 ],
	  cigar  => [ "8M" ],
	  samoptflags => [ {
		  "AS:i:-3"  => 1, "XS:i:-3" => 1,
		  "YM:i:1"   => 1, "YT:Z:UU" => 1,
		  "MD:Z:7A0" => 1,
		  "NM:i:1"   => 1, "XM:i:1"  => 1 } ],
	},

	{ name   => "Q XS:i 1a ! --mp 3,6",
	  ref    => [ "TTGTTCGATTGTTCGA" ],
	  reads  => [ "TTGTTCGT" ],
	  quals  => [ "IIIIIII!" ],
	  args   => "-L 6 --mp 6,3 --score-min=C,-6",
	  report => "-M 1",
	  hits   => [ { 0 => 1, 8 => 1 } ],
	  hits_are_superset => [ 1 ],
	  cigar  => [ "8M" ],
	  samoptflags => [ {
		  "AS:i:-3"  => 1, "XS:i:-3" => 1,
		  "YM:i:1"   => 1, "YT:Z:UU" => 1,
		  "MD:Z:7A0" => 1,
		  "NM:i:1"   => 1, "XM:i:1"  => 1 } ],
	},

	{ name   => "Q XS:i 1a I --mp 3,3",
	  ref    => [ "TTGTTCGATTGTTCGA" ],
	  reads  => [ "TTGTTCGT" ],
	  quals  => [ "IIIIIIII" ],
	  args   => "-L 6 --mp 3,3 --score-min=C,-6",
	  report => "-M 1",
	  hits   => [ { 0 => 1, 8 => 1 } ],
	  hits_are_superset => [ 1 ],
	  cigar  => [ "8M" ],
	  samoptflags => [ {
		  "AS:i:-3"  => 1, "XS:i:-3" => 1,
		  "YM:i:1"   => 1, "YT:Z:UU" => 1,
		  "MD:Z:7A0" => 1,
		  "NM:i:1"   => 1, "XM:i:1"  => 1 } ],
	},

	{ name   => "Q XS:i 1a I --mp 3,6",
	  ref    => [ "TTGTTCGATTGTTCGA" ],
	  reads  => [ "TTGTTCGT" ],
	  quals  => [ "IIIIIIII" ],
	  args   => "-L 6 --mp 6,3 --score-min=C,-6",
	  report => "-M 1",
	  hits   => [ { 0 => 1, 8 => 1 } ],
	  hits_are_superset => [ 1 ],
	  cigar  => [ "8M" ],
	  samoptflags => [ {
		  "AS:i:-6"  => 1, "XS:i:-6" => 1,
		  "YM:i:1"   => 1, "YT:Z:UU" => 1,
		  "MD:Z:7A0" => 1,
		  "NM:i:1"   => 1, "XM:i:1"  => 1 } ],
	},

	{ name   => "Q XS:i 1a --ignore-quals",
	  ref    => [ "TTGTTCGATTGTTCGA" ],
	  reads  => [ "TTGTTCGT" ],
	  quals  => [ "IIIIIIIA" ],
	  args   => "--multiseed=0,7,C,1 --score-min=C,-6 --ignore-quals",
	  report => "-M 1",
	  hits   => [ { 0 => 1, 8 => 1 } ],
	  hits_are_superset => [ 1 ],
	  cigar  => [ "8M" ],
	  samoptflags => [ {
		  "AS:i:-6"  => 1, "XS:i:-6" => 1,
		  "YM:i:1"   => 1, "YT:Z:UU" => 1,
		  "MD:Z:7A0" => 1,
		  "NM:i:1"   => 1, "XM:i:1"  => 1 } ],
	},

	{ name   => "Q XS:i 1b",
	  ref    => [ "TTGTTCGATTGTTCGA" ],
	  reads  => [ "TTGTTCGT" ],
	  quals  => [ "IIIIIII5" ],
	  args   => "--multiseed=0,7,C,1 --score-min=C,-6",
	  report => "-M 1",
	  hits   => [ { 0 => 1, 8 => 1 } ],
	  hits_are_superset => [ 1 ],
	  cigar  => [ "8M" ],
	  samoptflags => [ {
		  "AS:i:-4"  => 1, "XS:i:-4" => 1,
		  "YM:i:1"   => 1, "YT:Z:UU" => 1,
		  "MD:Z:7A0" => 1,
		  "NM:i:1"   => 1, "XM:i:1"  => 1 } ],
	},

	{ name   => "Q XS:i 1b --ignore-quals",
	  ref    => [ "TTGTTCGATTGTTCGA" ],
	  reads  => [ "TTGTTCGT" ],
	  quals  => [ "IIIIIII5" ],
	  args   => "--multiseed=0,7,C,1 --score-min=C,-6 --ignore-quals",
	  report => "-M 1",
	  hits   => [ { 0 => 1, 8 => 1 } ],
	  hits_are_superset => [ 1 ],
	  cigar  => [ "8M" ],
	  samoptflags => [ {
		  "AS:i:-6"  => 1, "XS:i:-6" => 1,
		  "YM:i:1"   => 1, "YT:Z:UU" => 1,
		  "MD:Z:7A0" => 1,
		  "NM:i:1"   => 1, "XM:i:1"  => 1 } ],
	},

	{ name   => "Q XS:i 1c",
	  ref    => [ "TTGTTCGATTGTTCGA" ],
	  reads  => [ "TTGTTCGT" ],
	  quals  => [ "IIIIIII4" ],
	  args   => "--multiseed=0,7,C,1 --score-min=C,-6",
	  report => "-M 1",
	  hits   => [ { 0 => 1, 8 => 1 } ],
	  hits_are_superset => [ 1 ],
	  cigar  => [ "8M" ],
	  samoptflags => [ {
		  "AS:i:-3"  => 1, "XS:i:-3" => 1,
		  "YM:i:1"   => 1, "YT:Z:UU" => 1,
		  "MD:Z:7A0" => 1,
		  "NM:i:1"   => 1, "XM:i:1"  => 1 } ],
	},

	{ name   => "Q XS:i 1c --ignore-quals",
	  ref    => [ "TTGTTCGATTGTTCGA" ],
	  reads  => [ "TTGTTCGT" ],
	  quals  => [ "IIIIIII4" ],
	  args   => "--multiseed=0,7,C,1 --score-min=C,-6 --ignore-quals",
	  report => "-M 1",
	  hits   => [ { 0 => 1, 8 => 1 } ],
	  hits_are_superset => [ 1 ],
	  cigar  => [ "8M" ],
	  samoptflags => [ {
		  "AS:i:-6"  => 1, "XS:i:-6" => 1,
		  "YM:i:1"   => 1, "YT:Z:UU" => 1,
		  "MD:Z:7A0" => 1,
		  "NM:i:1"   => 1, "XM:i:1"  => 1 } ],
	},

	# One mate aligns.  Ensuring that the unmapped mate gets reference
	# information filled in from the other mate.
	{ ref    => [ "CATCGACTGAGACTCGTACGACAATTACGCGCATTATTCGCATCACCAGCGCGGCGCGCGCCCCCTAT" ],
	#              01234567890123456789012345678901234567890123456789012345678901234567
	#              0         1         2         3         4         5         6
	#                                                       ATCACCAGCGTTTCGCGCGAAACCTA
	  mate1s => [ "ATCGACTGAGACTCGTACGACAATTAC" ],
	  mate2s => [ "TAGGTTTCGCGCGAAACGCTGGTGAT" ],
	  pairhits_orig => [{ "1,1" => 1}]
	},

	{ ref    => [ "TTGTTCGTTTGTTCGTTTGTTCGTTTGTTCGTTTGTTCGTTTGTTCGTTTGTTCGTTTGTTCGTTTGTTCGTTTGTTCGTTTGTTCGTTTGTTCGTTTGTTCGTTTGTTCGTTTGTTCGTTTGTTCGTTTGTTCGTTTGTTCGTTTGTTCGTTTGTTCGTTTGTTCGTTTGTTCGTTTGTTCGTTTGTTCGTTTGTTCGTTTGTTCGTTTGTTCGTTTGTTCGTTTGTTCGTTTGTTCGTTTGTTCGTTTGTTCGTTTGTTCGTTTGTTCGTTTGTTCGTTTGTTCGTTTGTTCGTTTGTTCGTTTGTTCGTTTGTTCGTTTGTTCGTTTGTTCGTTTGTTCGTTTGTTCGTTTGTTCGTTTGTTCGTTTGTTCGTTTGTTCGTTTGTTCGTTTGTTCGTTTGTTCGTTTGTTCGTTTGTTCGTTTGTTCGTTTGTTCGTTTGTTCGTTTGTTCGTTTGTTCGTTTGTTCGTTTGTTCGTTTGTTCGTTTGTTCGTTTGTTCGTTTGTTCGTTTGTTCGTTTGTTCGT" ],
	  reads  => [ "TTGTTCGT" ],
	  args   => "--multiseed=0,4,C,1,0",
	  report => "-M 1"
	},

	# Testing that DEFAULT is -M 1
	{ ref    => [ "TTGTTCGTTTGTTCGT" ],
	  reads  => [ "TTGTTCGT" ],
	  report => "-M 1",
	  hits   => [ { 0 => 1, 8 => 1 } ],
	  hits_are_superset => [ 1 ],
	  cigar  => [ "8M" ],
	  samoptflags => [
		{ "YM:i:1" => 1, "YT:Z:UU" => 1, "MD:Z:8" => 1, "YM:i:1" => 1 }
	  ],
	},
	{ ref    => [ "TTGTTCGTTTGTTCGT" ],
	  reads  => [ "TTGTTCGT" ],
	  report => "-M 1",
	  hits   => [ { 0 => 1, 8 => 1 } ],
	  hits_are_superset => [ 1 ],
	  cigar  => [ "8M" ],
	  samoptflags => [
		{ "YM:i:1" => 1, "YT:Z:UU" => 1, "MD:Z:8" => 1, "YM:i:1" => 1 }
	  ],
	},

	#
	# Test XS:i
	#

	{ name   => "XS:i 1",
	  ref    => [ "TTGTTCGATTGTTCGA" ],
	  reads  => [ "TTGTTCGT" ],
	  args   => "--multiseed=0,7,C,1 --score-min=C,-6",
	  report => "-M 1",
	  hits   => [ { 0 => 1, 8 => 1 } ],
	  hits_are_superset => [ 1 ],
	  cigar  => [ "8M" ],
	  samoptflags => [ {
		  "AS:i:-6"  => 1, "XS:i:-6" => 1,
		  "YM:i:1"   => 1, "YT:Z:UU" => 1,
		  "MD:Z:7A0" => 1,
		  "NM:i:1"   => 1, "XM:i:1"  => 1 } ],
	},

	{ name   => "XS:i 2",
	  ref    => [ "TTGTTCGATTGTTCGA" ],
	  reads  => [ "TTGTTCGT" ],
	  args   => "--multiseed=0,7,C,1 --score-min=C,-5",
	  report => "",
	  cigar  => [ "*" ],
	  samoptflags => [{ "YT:Z:UU" => 1, "YM:i:0" => 1 }],
	},

	{ name   => "XS:i 3a",
	  ref    => [ "TTGTTCGATTGTTCGT" ],
	  #                    TTGTTCGT
	  reads  => [ "TTGTTCGT" ],
	  args   => "--multiseed=0,7,C,1 --score-min=C,-6",
	  report => "-M 1",
	  hits   => [ { 8 => 1 } ],
	  cigar  => [ "8M" ],
	  samoptflags => [ {
		  "AS:i:0"   => 1, "XS:i:-6" => 1,
		  "YM:i:1"   => 1, "YT:Z:UU" => 1,
		  "MD:Z:8"   => 1,
		  "NM:i:0"   => 1, "XM:i:0"  => 1 } ],
	},

	{ name   => "XS:i 3b",
	  ref    => [ "TTGTTCGATTGTTCGT" ],
	  #                    TTGTTCGT
	  reads  => [ "TTGTTCGT" ],
	  args   => "--multiseed=0,7,C,1 --score-min=C,-6 --seed=52",
	  report => "-M 1",
	  hits   => [ { 8 => 1 } ],
	  cigar  => [ "8M" ],
	  samoptflags => [ {
		  "AS:i:0"   => 1, "XS:i:-6" => 1,
		  "YM:i:1"   => 1, "YT:Z:UU" => 1,
		  "MD:Z:8"   => 1,
		  "NM:i:0"   => 1, "XM:i:0"  => 1 } ],
	},

	{ name   => "XS:i 3c",
	  ref    => [ "TTGTTCGATTGTTCGT" ],
	  #                    TTGTTCGT
	  reads  => [ "TTGTTCGT" ],
	  args   => "--multiseed=0,7,C,1 --score-min=C,-6 --seed=53",
	  report => "-M 2",
	  hits   => [ { 8 => 1 } ],
	  cigar  => [ "8M" ],
	  samoptflags => [ {
		  "AS:i:0"   => 1, "XS:i:-6" => 1,
		  "YM:i:0"   => 1, "YT:Z:UU" => 1,
		  "MD:Z:8"   => 1,
		  "NM:i:0"   => 1, "XM:i:0"  => 1 } ],
	},

	{ name   => "XS:i 4a",
	  ref    => [ "TTGTTCAATTGTTCGATTGTTCGT" ],
	  #            ||||||  ||||||| ||||||||
	  #            TTGTTCGT||||||| ||||||||
	  #                    TTGTTCGT||||||||
	  #                            TTGTTCGT
	  reads  => [ "TTGTTCGT" ],
	  args   => "--multiseed=0,6,C,1 --score-min=C,-12 --seed=53",
	  report => "-M 2",
	  hits   => [ { 16 => 1 } ],
	  cigar  => [ "8M" ],
	  samoptflags => [ {
		  "AS:i:0"   => 1, "XS:i:-6" => 1,
		  "YM:i:1"   => 1, "YT:Z:UU" => 1,
		  "MD:Z:8"   => 1,
		  "NM:i:0"   => 1, "XM:i:0"  => 1 } ],
	},

	{ name   => "XS:i 4b",
	  ref    => [ "TTGTTCAATTGTTCGATTGTTCGT" ],
	  #            ||||||  ||||||| ||||||||
	  #            TTGTTCGT||||||| ||||||||
	  #                    TTGTTCGT||||||||
	  #                            TTGTTCGT
	  reads  => [ "TTGTTCGT" ],
	  args   => "--multiseed=0,6,C,1 --score-min=C,-12 --seed=54",
	  report => "-M 3",
	  hits   => [ { 16 => 1 } ],
	  cigar  => [ "8M" ],
	  samoptflags => [ {
		  "AS:i:0"   => 1, "XS:i:-6" => 1,
		  "YM:i:0"   => 1, "YT:Z:UU" => 1,
		  "MD:Z:8"   => 1,
		  "NM:i:0"   => 1, "XM:i:0"  => 1 } ],
	},

	{ name   => "XS:i 5a",
	  ref    => [ "TTGTTCAATTGTTCGATTGTTCGTTTGTTCAATTGTTCAATTGTTCAATTGTTCAATTGTTCAATTGTTCAATTGTTCAATTGTTCAATTGTTCAATTGTTCAATTGTTCAATTGTTCAA" ],
	  #            ||||||  ||||||| ||||||||||||||  ||||||  ||||||  ||||||  ||||||  ||||||  ||||||  ||||||  ||||||  ||||||  ||||||  ||||||
	  #            TTGTTCGT||||||| ||||||||TTGTTCGT||||||  TTGTTCGT||||||  TTGTTCGT||||||  TTGTTCGT||||||  TTGTTCGT||||||  TTGTTCGT||||||
	  #                    TTGTTCGT||||||||        TTGTTCGT        TTGTTCGT        TTGTTCGT        TTGTTCGT        TTGTTCGT        TTGTTCGT
	  #                            TTGTTCGT
	  reads  => [ "TTGTTCGT" ],
	  args   => "--multiseed=0,6,C,1,1 --score-min=C,-12 --seed=54",
	  report => "-M 1",
	  hits   => [ { 16 => 1 } ],
	  cigar  => [ "8M" ],
	  samoptflags => [ {
		  "AS:i:0"   => 1, "XS:i:-6" => 1,
		  "YM:i:1"   => 1, "YT:Z:UU" => 1,
		  "MD:Z:8"   => 1,
		  "NM:i:0"   => 1, "XM:i:0"  => 1 } ],
	},

	{ name   => "XS:i 5b",
	  ref    => [ "TTGTTCAATTGTTCGATTGTTCGTTTGTTCAATTGTTCAATTGTTCAATTGTTCAATTGTTCAATTGTTCAATTGTTCAATTGTTCAATTGTTCAATTGTTCAATTGTTCAATTGTTCAA" ],
	  #            ||||||  ||||||| ||||||||||||||  ||||||  ||||||  ||||||  ||||||  ||||||  ||||||  ||||||  ||||||  ||||||  ||||||  ||||||
	  #            TTGTTCGT||||||| ||||||||TTGTTCGT||||||  TTGTTCGT||||||  TTGTTCGT||||||  TTGTTCGT||||||  TTGTTCGT||||||  TTGTTCGT||||||
	  #                    TTGTTCGT||||||||        TTGTTCGT        TTGTTCGT        TTGTTCGT        TTGTTCGT        TTGTTCGT        TTGTTCGT
	  #                            TTGTTCGT
	  reads  => [ "TTGTTCGT" ],
	  args   => "--multiseed=0,5,C,1,1 --score-min=C,-12 --seed=55",
	  report => "-M 1",
	  hits   => [ { 16 => 1 } ],
	  cigar  => [ "8M" ],
	  samoptflags => [ {
		  "AS:i:0"   => 1, "XS:i:-6" => 1,
		  "YM:i:1"   => 1, "YT:Z:UU" => 1,
		  "MD:Z:8"   => 1,
		  "NM:i:0"   => 1, "XM:i:0"  => 1 } ],
	},

	# Testing BWA-SW-like scoring
	#
	# a*max{T,c*log(l)} = 1 * max(30, 5.5 * log(56)) = 1 * max(30, 22.139) = 30
	#
	{ name     => "BWA-SW-like 1",
	  ref      => [ "GTTTAGATTCCACTACGCTAACCATCGAGAACTCGTCTCAGAGTTTCGATAGGAAAATCTGCGA" ],
	  #                 ||||||||||||||||||||||||||||||||||||||||||||||||||||||||
	  reads    => [    "TAGATTCCACTACGCTAACCATCGAGAACTCGTCTCAGAGTTTCGATAGGAAAATC" ],
	  #                 01234567890123456789012345678901234567890123456789012345
	  #                           1         2         3         4         5
	  args     => "--bwa-sw-like",
	  hits     => [{ 3 => 1 }],
	  samoptflags => [{ "AS:i:56" => 1, "NM:i:0" => 1,
	                    "MD:Z:56" => 1, "YT:Z:UU" => 1 }]
	},
	{ name     => "BWA-SW-like 2",
	  #              0123
	  ref      => [ "GTTTAGATTCCACTACGCTAACCATCGAGAACTCGTCTCAGAGTTTCGATAGGAAAATCTGCGA" ],
	  #                 ||||||||||||||||||||||||||  ||||||||||||||||||||||||||||
	  reads    => [    "TAGATTCCACTACGCTAACCATCGAGTTCTCGTCTCAGAGTTTCGATAGGAAAATC" ],
	  #                 01234567890123456789012345678901234567890123456789012345
	  #                           1         2         3         4         5
	  args     => "--bwa-sw-like -L 18",
	  hits     => [{ 3 => 1 }],
	  # Tot matches = 54
	  # Tot penalties = 6
	  samoptflags => [{ "AS:i:48" => 1, "NM:i:2" => 1, "XM:i:2" => 1,
	                    "MD:Z:26A0A28" => 1, "YT:Z:UU" => 1 }]
	},
	{ name     => "BWA-SW-like 3",
	  #              0123
	  ref      => [ "GTTTAGATTCCACTACGCTAACCATCGAGAACTCGTCTCAGAGTTTCGATAGGAAAATCTGCGA" ],
	  #                 ||||||||||||||||||||||||||   |||||||||||||||||||||||||||
	  reads    => [    "TAGATTCCACTACGCTAACCATCGAG"."TCGTCTCAGAGTTTCGATAGGAAAATC" ],
	  #                 01234567890123456789012345678901234567890123456789012345
	  #                           1         2         3         4         5
	  args     => "--bwa-sw-like -i C,1,0",
	  hits     => [{ 3 => 1 }],
	  # Tot matches = 53
	  # Tot penalties = 11
	  samoptflags => [{ "AS:i:42" => 1, "NM:i:3" => 1, "XM:i:0" => 1,
	                    "XO:i:1" => 1, "XG:i:3" => 1,
	                    "MD:Z:26^AAC27" => 1, "YT:Z:UU" => 1 }]
	},

	# Some tricky SAM FLAGS field tests

	{ name     => "SAM paired-end where both mates align 1",
	  ref      => [ "GCACTATCTACGCTTCGGCGTCGGCGAAAAAACGCACGACCGGGTGTGTGACAATCATATATAGCGCGC" ],
	  #              012345678901234567890123456789012345678901234567890123456789012345678
	  #              0         1         2         3         4         5         6
	  mate1s   => [    "CTATCTACGCTTCGGCGTCGGTGA" ],
	  mate2s   =>                                    [ "GATTGTCACACACCCGGTCGT" ],
	  #                 -----------------------------------------------------
	  #                 01234567890123456789012345678901234567890123456789012
	  #                 0         1         2         3         4         5
	  #  0x1    template having multiple fragments in sequencing
	  #  0x2    each fragment properly aligned according to the aligner
	  #  0x4    fragment unmapped
	  #  0x8    next fragment in the template unmapped
	  # 0x10    SEQ being reverse complemented
	  # 0x20    SEQ of the next fragment in the template being reversed
	  # 0x40    the first fragment in the template
	  # 0x80    the last fragment in the template
	  pairhits     => [{ "3,35" => 1 }],
	  norc         => 1,
	  samflags_map => [{ 3 => (1 | 2 | 32 | 64), 35 => (1 | 2 | 16 | 128) }],
	  tlen_map     => [{ 3 => 53, 35 => -53 }] },

	{ name     => "SAM paired-end where both mates align 2",
	  ref      => [ "GCACTATCTACGCTTCGGCGTCGGCGAAAAAACGCACGACCGGGTGTGTGACAATCATATATAGCGCGC" ],
	  #              012345678901234567890123456789012345678901234567890123456789012345678
	  #              0         1         2         3         4         5         6
	  mate1s   => [    "TCACCGACGCCGAAGCGTAGATAG" ],
	  mate2s   =>                                    [ "ACGACCGGGTGTGTGACAATC" ],
	  #                 -----------------------------------------------------
	  #                 01234567890123456789012345678901234567890123456789012
	  #                 0         1         2         3         4         5
	  #  0x1    template having multiple fragments in sequencing
	  #  0x2    each fragment properly aligned according to the aligner
	  #  0x4    fragment unmapped
	  #  0x8    next fragment in the template unmapped
	  # 0x10    SEQ being reverse complemented
	  # 0x20    SEQ of the next fragment in the template being reversed
	  # 0x40    the first fragment in the template
	  # 0x80    the last fragment in the template
	  mate1fw      => 0,
	  mate2fw      => 1,
	  pairhits     => [{ "3,35" => 1 }],
	  norc         => 1,
	  samflags_map => [{ 3 => (1 | 2 | 16 | 64), 35 => (1 | 2 | 32 | 128) }],
	  tlen_map     => [{ 3 => 53, 35 => -53 }] },

	{ name     => "SAM paired-end where both mates align 3",
	  ref      => [ "GCACTATCTACGCTTCGGCGTCGGCGAAAAAACGCACGACCGGGTGTGTGACAATCATATATAGCGCGC" ],
	  #              012345678901234567890123456789012345678901234567890123456789012345678
	  #              0         1         2         3         4         5         6
	  mate1s   => [    "CTATCTACGCTTCGGCGTCGGTGA" ],
	  mate2s   =>                                    [ "ACGACCGGGTGTGTGACAATC" ],
	  #                 -----------------------------------------------------
	  #                 01234567890123456789012345678901234567890123456789012
	  #                 0         1         2         3         4         5
	  #  0x1    template having multiple fragments in sequencing
	  #  0x2    each fragment properly aligned according to the aligner
	  #  0x4    fragment unmapped
	  #  0x8    next fragment in the template unmapped
	  # 0x10    SEQ being reverse complemented
	  # 0x20    SEQ of the next fragment in the template being reversed
	  # 0x40    the first fragment in the template
	  # 0x80    the last fragment in the template
	  mate1fw      => 1,
	  mate2fw      => 1,
	  pairhits     => [{ "3,35" => 1 }],
	  norc         => 1,
	  samflags_map => [{ 3 => (1 | 2 | 64), 35 => (1 | 2 | 128) }],
	  tlen_map     => [{ 3 => 53, 35 => -53 }] },

	{ name     => "SAM paired-end where mate #1 aligns but mate #2 doesn't",
	  ref      => [ "GCACTATCTACGCTTCGGCGTCGGCGAAAAAACGCACGACCGGGTGTGTGACAATCATATATAGCGCGC" ],
	  #              012345678901234567890123456789012345678901234567890123456789012345678
	  #              0         1         2         3         4         5         6
	  mate1s   => [    "CTATCTACGCTTCGGCGTCGGCGA" ],
	  mate2s   =>                                    [ "GATTGTCTTTTCCCGGAAAAATCGT" ],
	  #  0x1    template having multiple fragments in sequencing
	  #  0x2    each fragment properly aligned according to the aligner
	  #  0x4    fragment unmapped
	  #  0x8    next fragment in the template unmapped
	  # 0x10    SEQ being reverse complemented
	  # 0x20    SEQ of the next fragment in the template being reversed
	  # 0x40    the first fragment in the template
	  # 0x80    the last fragment in the template
	  pairhits     => [{ "*,3" => 1 }],
	  norc         => 1,
	  samflags_map => [{ 3 => (1 | 8 | 64), "*" => (1 | 4 | 128) }] },

	{ name     => "SAM paired-end where neither mate aligns",
	  ref      => [ "GCACTATCTACGCTTCGGCGTCGGCGAAAAAACGCACGACCGGGTGTGTGACAATCATATATAGCGCGC" ],
	  #              012345678901234567890123456789012345678901234567890123456789012345678
	  #              0         1         2         3         4         5         6
	  mate1s   => [    "CTATATACGAAAAAGCGTCGGCGA" ],
	  mate2s   =>                                    [ "GATTGTCTTTTCCCGGAAAAATCGT" ],
	  #  0x1    template having multiple fragments in sequencing
	  #  0x2    each fragment properly aligned according to the aligner
	  #  0x4    fragment unmapped
	  #  0x8    next fragment in the template unmapped
	  # 0x10    SEQ being reverse complemented
	  # 0x20    SEQ of the next fragment in the template being reversed
	  # 0x40    the first fragment in the template
	  # 0x80    the last fragment in the template
	  pairhits     => [{ "*,*" => 1 }],
	  norc         => 1,
	  samoptflags_flagmap => [{
		(1 | 4 | 8 |  64) => { "YT:Z:UP" => 1 },
		(1 | 4 | 8 | 128) => { "YT:Z:UP" => 1 }
	}] },

	{ name     => "SAM paired-end where both mates align, but discordantly",
	  ref      => [ "GCACTATCTACGCTTCGGCGTCGGCGAAAAAACGCACGACCGGGTGTGTGACAATCATATATAGCGCGC" ],
	  #              012345678901234567890123456789012345678901234567890123456789012345678
	  #              0         1         2         3         4         5         6
	  mate1s   => [    "CTATCTACGCTTCGGCGTCGGCGA" ],
	  mate2s   =>                                    [ "ACGACCGGGTGTGTGACAATC" ],
	  #                 -----------------------------------------------------
	  #                 01234567890123456789012345678901234567890123456789012
	  #                 0         1         2         3         4         5
	  #  0x1    template having multiple fragments in sequencing
	  #  0x2    each fragment properly aligned according to the aligner
	  #  0x4    fragment unmapped
	  #  0x8    next fragment in the template unmapped
	  # 0x10    SEQ being reverse complemented
	  # 0x20    SEQ of the next fragment in the template being reversed
	  # 0x40    the first fragment in the template
	  # 0x80    the last fragment in the template
	  pairhits     => [{ "3,35" => 1 }],
	  norc         => 1,
	  samflags_map => [{ 3 => (1 | 64), 35 => (1 | 128) }],
	  # Which TLEN is right?  Depends on criteria for when to infer TLEN.  If
	  # criterion is mates are concordant, then it should be 0 here.  If the
	  # criterion is that both mates align to the same chromosome, should be
	  # +-53
	  #tlen_map     => [{ 3 => 0, 35 => 0 }] },
	  tlen_map     => [{ 3 => 53, 35 => -53 }] },

	{ name   => "matchesRef regression 4",
	  ref    => [ "CCGGGTCGTCACGCCCCGCTTGCGTCANGCCCCTCACCCTCCCTTTGTCGGCTCCCACCCCTCCCCATCCGTTGTCCCCGCCCCCGCCCGCCGGGTCGTCACGCCCCGCTTGCGTCANGC",
	              "GCTCGGAATTCGTGCTCCGNCCCGTACGGTT" ],
	  #
	  #       NNNNNGA------A-------------------G-NTTT
	  #            ||||||||||||||||||||||||||||||||||
	  #       CCAAT-ATTTTTAATTTCCTCTATTTTTCTCTCGTCTTG
	  args   => "--policy \"NP=Q\\;RDG=46.3220993654702\\;RFG=41.3796024365659\\;MIN=L,5.57015383125426,-3.28597145122829\\;NCEIL=L,0.263054599454459,0.130843661549367\\;SEED=1,29\\;IVAL=L,0.0169183264663712,3.75762168662522\" --overhang --trim5 6",
	  reads  => [ "CTTTGCACCCCTCCCTTGTCGGCTCCCACCCATCCCCATCCGTTGTCCCCGCCCCCGCCCGCCGGTCGTCACTCCCCGTTTGCGTCATGCCCCTCACCCTCCCTTTGTCGGCTCGCACCCCTCCCCATCCGTTGTCCCCGCCCCCGCTCTCGGGGTCTTCACGCCCCGCTTGCTTCATGCCCCTCACTCGCACCCCG" ],
	},

	{ name   => "matchesRef regression 3",
	  ref    => [ "GAAGNTTTTCCAATATTTTTAATTTCCTCTATTTTTCTCTCGTCTTGNTCTAC" ],
	  #
	  #       NNNNNGA------A-------------------G-NTTT
	  #            ||||||||||||||||||||||||||||||||||
	  #       CCAAT-ATTTTTAATTTCCTCTATTTTTCTCTCGTCTTG
	  args   => "--policy \"MMP=R\\;MIN=L,8.8,-8.1\" --overhang",
	  reads  => [ "CAAGACGAGAGAAAAATAGAGGAAATTAAAAATATTGG" ],
	},

	{ name   => "matchesRef regression 2",
	  ref    => ["GTTGTCGGCAGCTCTGGATATGTGNTCTCGGGTTTATNTCGTTGTCG",
	             "CCTTGTTNTTAATGCTGCCTGGTTTNG"],
	  args   =>  "--policy \"RDG=2.02030755427021,2.81949533273331\\;MIN=L,-6.52134769703939,-3.39889659588514\\;IVAL=L,0.127835912101927\" --overhang --trim5 5",
	  mate1s => ["TCTGGCGGTTGCGAAGGCCCCTGGCGGTTGCTATGTCCTCTGGCGGTTGCGTTGTCGGCAGCTCG"],
	  mate2s => ["AGAACACATATCCAGAGCTGCCGACAACGAAATGAACCCGAGAGCACAAATCCAGAG"] },

	# Regression test for an issue observed once
	{ name   => "matchesRef regression 1",
	  #            0         1         2         3         4         5         6         7
	  #            01234567890123456789012345678901234567890123456789012345678901234567890
	  ref    => [ "AGGTCGACCGAAAGGCCTAGAGGTCGACCGACAATCTGACCATGGGGCGAGGAGCGAGTAC" ],
	  #                       ||||||||||||||||||||||||||||||||||||||||||||||||||
	  reads  => [            "AAGGCCTAGAGGTCGACCGACAATCTGACCATGGGGCGAGGAGCGAGTACTGGTCTGGGG" ],
	  #                       012345678901234567890123456789012345678901234567890123456789
	  #                       0         1         2         3         4         5
	  args   => "--overhang" },

	# 1 discordant alignment and one concordant alignment.  Discordant because
	# the fragment is too long.

	{ name => "Discordant with different chromosomes",
	  ref    => [ "TTTATAAAAATATTTCCCCCCCC",
										 "CCCCCCTGTCGCTACCGCCCCCCCCCCC" ],
	#                 ATAAAAATAT                 GTCGCTACCG
	#                 ATAAAAATAT                TGTCGCTACC
	#              01234567890123456789012
	#              0         1         2
	#                                     0123456789012345678901234567
	#                                     0         1         2
	  mate1s    => [ "ATAAAAATAT", "ATAAAAATAT" ],
	  mate2s    => [ "GTCGCTACCG", "TGTCGCTACC" ],
	  mate1fw   => 1,
	  mate2fw   => 1,
	  args      =>   "-I 0 -X 35",
	  # Not really any way to flag an alignment as discordant
	  pairhits  => [ { "3,7" => 1 }, { "3,6" => 1 } ],
	  rnext_map => [ { 3 => 1, 7 => 0 }, { 3 => 1, 6 => 0 } ],
	  pnext_map => [ { 3 => 7, 7 => 3 }, { 3 => 6, 6 => 3 } ] },

	# Paired-end reads that should align
	#{ name     => "Fastq paired 4",
	#  ref      => [     "AGCATCGATCAAAAACTGA" ],
	#  args     => "-s 1 -L 4 -i C,1,0",
	#  #                  AGCATCGATC
	#  #                          TCAAAAACTGA
	#  #                  0123456789012345678
	#  fastq1  => "\n\n\r\n\@r0\nAGCATCGATC\r\n+\n\nIIIIIIIIII\n\n".
	#             #"\n\n\@r1\nTC\r\n+\n\nII\n\n".
	#             "\n\n\@r2\nTCAGTTTTTGA\r\n+\n\nIIIIIIIIIII\n\n",
	#  fastq2  => "\n\n\r\n\@r0\nTCAGTTTTTGA\n+\n\nIIIIIIIIIII\n\n".
	#             #"\n\n\r\n\@r1\nAG\r\n+\nII".
	#             "\n\@r2\nAGCATCGATC\r\n+\nIIIIIIIIII",
	#  paired   => 1,
	#  pairhits =>    [ { }, { "*,*" => 1 }, { "0,8" => 1 } ],
	#  pairhits =>    [ { "0,8" => 1 } ],
	#  samoptflags_map => [
	#  { },
	#  { "*" => { "YT:Z:UP" => 1, "YF:Z:LN"  => 1 } },
	##  { 0   => { "MD:Z:10" => 1, "YT:Z:CP" => 1 },
	#	8   => { "MD:Z:11" => 1, "YT:Z:CP" => 1 } }]
	#},

	#{ name     => "Tabbed paired 4",
	#  ref      => [     "AGCATCGATCAAAAACTGA" ],
	#  args     => "-s 1 -L 4 -i C,1,0",
	#  #                  AGCATCGATC
	#  #                          TCAAAAACTGA
	#  #                  0123456789012345678
	#  tabbed   => "\n\n\r\nr0\tAGCATCGATC\tIIIIIIIIII\tTCAGTTTTTGA\tIIIIIIIIIII\n\n".
	#              "\n\nr1\tTC\tII\tAG\tII".
	#              "\n\nr2\tTCAGTTTTTGA\tIIIIIIIIIII\tAGCATCGATC\tIIIIIIIIII\n\n",
	#  paired   => 1,
	#  #pairhits =>    [ { }, { "*,*" => 1 }, { "0,8" => 1 } ],
	#  pairhits =>    [ { }, { "0,8" => 1 } ],
	#  samoptflags_map => [
	#  { },
	#  #{ "*" => { "YT:Z:UP" => 1, "YF:Z:LN"  => 1 } },
	#  { 0   => { "MD:Z:10" => 1, "YT:Z:CP" => 1 },
#		8   => { "MD:Z:11" => 1, "YT:Z:CP" => 1 } }]
	#},

	#{ name     => "Fasta paired 4",
	#  ref      => [     "AGCATCGATCAAAAACTGA" ],
	#  args     => "-s 1 -L 4 -i C,1,0",
	#  #                  AGCATCGATC
	#  #                          TCAAAAACTGA
	#  #                  0123456789012345678
	#  fasta1  => "\n\n\r\n>r0\nAGCATCGATC\r\n".
	#  #           "\n\n>r1\nTC\r\n".
	#             "\n\n>r2\nTCAGTTTTTGA\r\n",
	#  fasta2  => "\n\n\r\n>r0\nTCAGTTTTTGA\n\n".
	#  #           "\n\n\r\n>r1\nAG".
	#             "\n>r2\nAGCATCGATC",
	# # pairhits =>    [ { }, { "*,*" => 1 }, { "0,8" => 1 } ],
	#  pairhits =>    [ { }, { "0,8" => 1 } ],
	#  samoptflags_map => [
	#  { },
	#  #{ "*" => { "YT:Z:UP" => 1, "YF:Z:LN"  => 1 } },
	#  { 0   => { "MD:Z:10" => 1, "YT:Z:CP" => 1 },
	#	8   => { "MD:Z:11" => 1, "YT:Z:CP" => 1 } }]
	#},

	#{ name     => "Raw paired 4",
	#  ref      => [     "AGCATCGATCAAAAACTGA" ],
	#  args     => "-s 1 -L 4 -i C,1,0",
	#  #                  AGCATCGATC
	#  #                          TCAAAAACTGA
	#  #                  0123456789012345678
	#  raw1    => "\n\n\r\nAGCATCGATC\r\n".
	##             "\n\nTC\r\n".
	#             "\n\nTCAGTTTTTGA\r\n",
	#  raw2    => "\n\n\r\nTCAGTTTTTGA\n\n".
	#             "\n\n\r\nAG".
	#             "\nAGCATCGATC",
	#  pairhits =>    [ { }, { "*,*" => 1 }, { "0,8" => 1 } ],
	#  pairhits =>    [ { }, { "0,8" => 1 } ],
	#  samoptflags_map => [
	#  { },
	#  { "*" => { "YT:Z:UP" => 1, "YF:Z:LN"  => 1 } },
	#  { 0   => { "MD:Z:10" => 1, "YT:Z:CP" => 1 },
#		8   => { "MD:Z:11" => 1, "YT:Z:CP" => 1 } }]
	#},

	#
	# Check that skipping of empty reads is handled correctly.  A read that is
	# empty or becomes empty after --trim3/--trim5 are applied should still
	# count as a first-class read that gets propagated up into the alignment
	# loop.  And it should be counted in the -s/-u totals.
	#

	{ ref      => [     "AGCATCGATCAGTATCTGA" ],
	  reads    => [ "",    "ATCGATCAGTA" ],
	  args     => "-s 1",
	  hits     => [ {}, { 3 => 1 }] },

	{ ref      => [     "AGCATCGATCAGTATCTGA" ],
	  mate1s   => [ "", "AGCATCGATC" ],
	  mate2s   => [ "",          "TCAGATACTG" ],
	  args     => "-s 1",
	  pairhits => [ {}, { "0,9" => 1 }] },

	{ ref      => [     "AGCATCGATCAGTATCTGA" ],
	  reads    => [ "",    "ATCGATCAGTA" ],
	  args     => "-s 2",
	  hits     => [ {}, {} ] },

	{ ref      => [     "AGCATCGATCAGTATCTGA" ],
	  mate1s   => [ "", "AGCATCGATC" ],
	  mate2s   => [ "",          "TCAGATACTG" ],
	  args     => "-s 2",
	  pairhits => [ {}, {} ] },

	{ ref    => [     "AGCATCGATCAGTATCTGA" ],
	  reads  => [ "",    "ATCGATCAGTA", "AGTATCTGA" ],
	  args   => "-s 1 -u 1",
	  hits   => [ {}, { 3 => 1 }] },

	{ ref    => [     "AGCATCGATCAGTATCTGA" ],
	  reads  => [ "AC",  "ATCGATCAGTA" ],
	  args   => "-s 1 --trim3 2",
	  norc   => 1,
	  hits   => [ {}, { 3 => 1 }] },

	{ ref    => [     "AGCATCGATCAGTATCTGA" ],
	  reads  => [ "AC",  "ATCGATCAGTA" ],
	  args   => "-s 1 --trim3 2",
	  nofw   => 1,
	  hits   => [ {}, { 5 => 1 }] },

	{ ref    => [     "AGCATCGATCAGTATCTGA" ],
	  reads  => [ "AC",  "ATCGATCAGTA" ],
	  args   => "-s 1 --trim5 2",
	  nofw   => 1,
	  hits   => [ {}, { 3 => 1 }] },

	{ ref    => [     "AGCATCGATCAGTATCTGA" ],
	  reads  => [ "AC",  "ATCGATCAGTA" ],
	  args   => "-s 1 --trim5 2",
	  norc   => 1,
	  hits   => [ {}, { 5 => 1 }] },

	#
	# Alignment with overhang
	#

	{ ref    => [ "TGC" ],
	  reads  => [ "ATGC" ],
	  args   => "--overhang --policy \"SEED=0,3\\;IVAL=C,1,0\\;NCEIL=L,1,0\"",
	  hits   => [ { 0 => 1 } ],
	  cigar  => [ "1S3M" ],
	  samoptflags => [
		{ "AS:i:-1" => 1, "YT:Z:UU" => 1, "MD:Z:3" => 1, "XN:i:1" => 1 } ]
	},

	{ ref    => [ "TTGTTCGT" ],
	  reads  => [ "TTGTTCG" ],
	  args   => "--policy \"SEED=0,2\\;IVAL=C,1,0\\;NCEIL=L,2,0\"",
	  hits   => [ { 0 => 1 } ],
	  cigar  => [ "7M" ],
	  samoptflags => [ { "AS:i:0" => 1, "YT:Z:UU" => 1, "MD:Z:7" => 1 } ]
	},

	{ ref    => [ "TTGTTCGT" ],
	  reads  => [ "TTGTTCG" ],
	  args   => "",
	  hits   => [ { 0 => 1 } ],
	  flags => [ "XM:0,XP:0,XT:UU,XC:7=" ],
	  cigar  => [ "7M" ],
	  samoptflags => [ { "AS:i:0" => 1, "YT:Z:UU" => 1, "MD:Z:7" => 1 } ]
	},

	{ ref    => [ "TTGTTCGT" ],
	  reads  => [  "TGTTCGT", "TTGTTCG" ],
	  args   => "--overhang",
	  hits   => [ { 1 => 1 }, { 0 => 1 } ],
	  flags => [ "XM:0,XP:0,XT:UU,XC:7=", "XM:0,XP:0,XT:UU,XC:7=" ],
	  cigar  => [ "7M", "7M" ],
	  samoptflags => [
		{ "YT:Z:UU" => 1, "MD:Z:7" => 1 },
		{ "YT:Z:UU" => 1, "MD:Z:7" => 1 }
	  ]
	},

	{ ref    => [ "TTGTTCGT" ],
	  reads  => [ "TGTTCGT", "TTGTTCG" ],
	  args   => "",
	  hits   => [ { 1 => 1 }, { 0 => 1 } ],
	  flags => [ "XM:0,XP:0,XT:UU,XC:7=", "XM:0,XP:0,XT:UU,XC:7=" ],
	  cigar  => [ "7M", "7M" ],
	  samoptflags => [
		{ "YT:Z:UU" => 1, "MD:Z:7" => 1 },
		{ "YT:Z:UU" => 1, "MD:Z:7" => 1 }
	  ]
	},

	# Reads 1 and 2 don't have overhang, reads 3 and 4 overhang opposite ends
	{ ref    => [ "TTGTTCGT" ],
	#              TGTTCGT
	#                GTTCGTA
	#             ATTGTTC
	  reads  => [ "TGTTCGT", "GTTCGTA", "ATTGTTC" ],
	  args   => "--overhang --policy \"SEED=0,2\\;IVAL=C,1,0\\;NCEIL=L,2,0\"",
	  hits   => [ { 1 => 1 }, { 2 => 1 }, { 0 => 1 } ],
	  cigar  => [ "7M", "6M1S", "1S6M" ],
	  samoptflags => [
		{ "YT:Z:UU" => 1, "MD:Z:7" => 1 },
		{ "AS:i:-1" => 1, "XN:i:1" => 1, "YT:Z:UU" => 1, "MD:Z:6" => 1 },
		{ "AS:i:-1" => 1, "XN:i:1" => 1, "YT:Z:UU" => 1, "MD:Z:6" => 1 }
	  ]},

	# Same as previous case but --overhang not specified
	{ ref    => [ "TTGTTCGT" ],
	  reads  => [ "TGTTCGT", "TTGTTCG", "GTTCGTA", "ATTGTTC" ],
	  args   => "--policy \"SEED=0,2\\;IVAL=C,1,0\\;NCEIL=L,2,0\"",
	  hits   => [ { 1 => 1 }, { 0 => 1 } ], # only the internal hits
	  cigar  => [ "7M", "7M", "*", "*" ],
	  samoptflags => [
		{ "YT:Z:UU" => 1, "MD:Z:7" => 1 },
		{ "YT:Z:UU" => 1, "MD:Z:7" => 1 },
		{ "YT:Z:UU" => 1 },
		{ "YT:Z:UU" => 1 }
	  ]
	},

	# A simple case that should align with or without overhang, with or without
	# a special NCEIL setting.
	{ ref    => [ "TTGTTCGT" ],
	  reads  => [ "TTGTTCG" ],
	  args   => "--overhang --policy \"SEED=0,2\\;IVAL=C,1,0\\;NCEIL=L,2,0\"",
	  hits   => [ { 0 => 1 } ]},

	{ ref    => [ "TTGTTCGT" ],
	  reads  => [ "TTGTTCG" ],
	  args   => "--overhang",
	  hits   => [ { 0 => 1 } ]},

	#
	# Testing the various -M/-m/-k/-a alignment modes in both unpaired and
	# paired-end modes.  Ensuring that SAM optional flags such as YM:i, YP:i
	# are set properly in all cases.
	#

	#
	# Paired-end
	#

	{ name   => "P.M.58.G.b Unpaired -M 5 w/ 8 hits global, but mate #1 has just 1",
	  #                        0         1         2         3                                   0         1         2                                                                                                                                                      0         1         2                                             0         1         2
	  #                        012345678901234567890123456789012                                 0123456789012345678901234567                                                                                                                                               0123456789012345678901234567                                      0123456789012345678901234567                                                                                                                                               0123456789012345678901234567
	  #                        CAGCGTACGGTATCTAGCTATGGGCATCGATCG                                 ACACACCCCTATAGCTCGGAGCTGACTG                                                                                                                                               ACACACCCCTATAGCTCGGAGCTGACTG                                      ACACACCCCTATAGCTCGGAGCTGACTG                                                                                                                                               ACACACCCCTATAGCTCGGAGCTGACTG                                      ACACACCCCTATAGCTCGGAGCTGACTG                                                                                                                                               ACACACCCCTATAGCTCGGAGCTGACTG                                      ACACACCCCTATAGCTCGGAGCTGACTG                                                                                                                                               ACACACCCCTATAGCTCGGAGCTGACTG
	  ref    => [ "AGACGCAGTCACCAGCGTACGGTATCTAGCTATGGGCATCGATCGACGACGTACGAGCGGTATCTACAGCCACTCATCACACACCCCTATAGCTCGGAGCTGACTGGGTTACTGGGGGGGATGCGTATCGACTATCGACAATATGACGCGTCGGTCACCCCATAATATGCAAAAATTATAGCTCACGACGCGTACTAATAGAAAACGCGCTATCAGCCTCCGACGCGGCGGTATCGAAGACGCAGTCACACACACCCCTATAGCTCGGAGCTGACTGGATCGACGACGTACGAGCGGTATCTACAGCCACTCATCACACACCCCTATAGCTCGGAGCTGACTGGGTTACTGGGGGGGATGCGTATCGACTATCGACAATATGACGCGTCGGTCACCCCATAATATGCAAAAATTATAGCTCACGACGCGTACTAATAGAAAACGCGCTATCAGCCTCCGACGCGGCGGTATCGAAGACGCAGTCACACACACCCCTATAGCTCGGAGCTGACTGGATCGACGACGTACGAGCGGTATCTACAGCCACTCATCACACACCCCTATAGCTCGGAGCTGACTGGGTTACTGGGGGGGATGCGTATCGACTATCGACAATATGACGCGTCGGTCACCCCATAATATGCAAAAATTATAGCTCACGACGCGTACTAATAGAAAACGCGCTATCAGCCTCCGACGCGGCGGTATCGAAGACGCAGTCACACACACCCCTATAGCTCGGAGCTGACTGGATCGACGACGTACGAGCGGTATCTACAGCCACTCATCACACACCCCTATAGCTCGGAGCTGACTGGGTTACTGGGGGGGATGCGTATCGACTATCGACAATATGACGCGTCGGTCACCCCATAATATGCAAAAATTATAGCTCACGACGCGTACTAATAGAAAACGCGCTATCAGCCTCCGACGCGGCGGTATCGAAGACGCAGTCACACACACCCCTATAGCTCGGAGCTGACTGGATCGACGACGT" ],
	  #            0123456789012345678901234567890123456789012345678901234567890123456789012345678901234567890123456789012345678901234567890123456789012345678901234567890123456789012345678901234567890123456789012345678901234567890123456789012345678901234567890123456789012345678901234567890123456789012345678901234567890123456789012345678901234567890123456789012345678901234567890123456789012345678901234567890123456789012345678901234567890123456789012345678901234567890123456789012345678901234567890123456789012345678901234567890123456789012345678901234567890123456789012345678901234567890123456789012345678901234567890123456789012345678901234567890123456789012345678901234567890123456789012345678901234567890123456789012345678901234567890123456789012345678901234567890123456789012345678901234567890123456789012345678901234567890123456789012345678901234567890123456789012345678901234567890123456789012345678901234567890123456789012345678901234567890123456789012345678901234567890123456789012345678901234567890123456789
	  #            0         1         2         3         4         5         6         7         8         9         0         1         2         3         4         5         6         7         8         9         0         1         2         3         4         5         6         7         8         9         0         1         2         3         4         5         6         7         8         9         0         1         2         3         4         5         6         7         8         9         0         1         2         3         4         5         6         7         8         9         0         1         2         3         4         5         6         7         8         9         0         1         2         3         4         5         6         7         8         9         0         1         2         3         4         5         6         7         8         9         0         1         2         3         4         5         6         7         8         9
	  #            0                                                                                                   1                                                                                                   2                                                                                                   3                                                                                                   4                                                                                                   5                                                                                                   6                                                                                                   7                                                                                                   8                                                                                                   9
	  #            0                                                                                                   0                                                                                                   0                                                                                                   0                                                                                                   0                                                                                                   0                                                                                                   0                                                                                                   0                                                                                                   0                                                                                                   0
	  mate1s => [ "CAGCGTACGGTATCTAGCTATGGGCATCGATCG" ],
	  mate2s => [ "CAGTCAGCTCCGAGCTATAGGGGTGTGT" ], # rev comped
	  args     => "-X 1000",
	  report   => "-M 5",
	  pairhits   => [{ "12,78"  => 1, "12,249" => 1, "12,315" => 1,
	                   "12,486" => 1, "12,552" => 1, "12,723" => 1,
					   "12,789" => 1, "12,960" => 1 }],
	  hits_are_superset => [ 1 ],
	  cigar_map => [{
		12   => "33M",   78 => "28M",
		249  => "28M",  315 => "28M",
		486  => "28M",  552 => "28M",
		723  => "28M",  789 => "28M",
		960  => "28M"
	  }],
	  samoptflags_map => [ {
	    12 => {   "AS:i:0" => 1, "XS:i:0" => 1, "XN:i:0"   => 1, "XM:i:0"  => 1,
		          "XO:i:0" => 1, "XG:i:0" => 1, "NM:i:0"   => 1, "MD:Z:33" => 1,
		          "YM:i:0" => 1, "YP:i:1" => 1, "YT:Z:CP"  => 1, "YS:i:0"  => 1 },
	    78 => {   "AS:i:0" => 1, "XS:i:0" => 1, "XN:i:0"   => 1, "XM:i:0"  => 1,
		          "XO:i:0" => 1, "XG:i:0" => 1, "NM:i:0"   => 1, "MD:Z:28" => 1,
		          "YM:i:1" => 1, "YP:i:1" => 1, "YT:Z:CP"  => 1, "YS:i:0"  => 1 },
	    249 => {  "AS:i:0" => 1, "XS:i:0" => 1, "XN:i:0"   => 1, "XM:i:0"  => 1,
		          "XO:i:0" => 1, "XG:i:0" => 1, "NM:i:0"   => 1, "MD:Z:28" => 1,
		          "YM:i:1" => 1, "YP:i:1" => 1, "YT:Z:CP"  => 1, "YS:i:0"  => 1 },
	    315 => {  "AS:i:0" => 1, "XS:i:0" => 1, "XN:i:0"   => 1, "XM:i:0"  => 1,
		          "XO:i:0" => 1, "XG:i:0" => 1, "NM:i:0"   => 1, "MD:Z:28" => 1,
		          "YM:i:1" => 1, "YP:i:1" => 1, "YT:Z:CP"  => 1, "YS:i:0"  => 1 },
	    486 => {  "AS:i:0" => 1, "XS:i:0" => 1, "XN:i:0"   => 1, "XM:i:0"  => 1,
		          "XO:i:0" => 1, "XG:i:0" => 1, "NM:i:0"   => 1, "MD:Z:28" => 1,
		          "YM:i:1" => 1, "YP:i:1" => 1, "YT:Z:CP"  => 1, "YS:i:0"  => 1 },
	    552 => {  "AS:i:0" => 1, "XS:i:0" => 1, "XN:i:0"   => 1, "XM:i:0"  => 1,
		          "XO:i:0" => 1, "XG:i:0" => 1, "NM:i:0"   => 1, "MD:Z:28" => 1,
		          "YM:i:1" => 1, "YP:i:1" => 1, "YT:Z:CP"  => 1, "YS:i:0"  => 1 },
	    723 => {  "AS:i:0" => 1, "XS:i:0" => 1, "XN:i:0"   => 1, "XM:i:0"  => 1,
		          "XO:i:0" => 1, "XG:i:0" => 1, "NM:i:0"   => 1, "MD:Z:28" => 1,
		          "YM:i:1" => 1, "YP:i:1" => 1, "YT:Z:CP"  => 1, "YS:i:0"  => 1 },
	    789 => {  "AS:i:0" => 1, "XS:i:0" => 1, "XN:i:0"   => 1, "XM:i:0"  => 1,
		          "XO:i:0" => 1, "XG:i:0" => 1, "NM:i:0"   => 1, "MD:Z:28" => 1,
		          "YM:i:1" => 1, "YP:i:1" => 1, "YT:Z:CP"  => 1, "YS:i:0"  => 1 },
	    960 => {  "AS:i:0" => 1, "XS:i:0" => 1, "XN:i:0"   => 1, "XM:i:0"  => 1,
		          "XO:i:0" => 1, "XG:i:0" => 1, "NM:i:0"   => 1, "MD:Z:28" => 1,
		          "YM:i:1" => 1, "YP:i:1" => 1, "YT:Z:CP"  => 1, "YS:i:0"  => 1 },
	} ] },

	{ name   => "P.M.58.L.b Unpaired -M 5 w/ 8 hits local, but mate #1 has just 1",
	  #                        0         1         2         3                                   0         1         2                                                                                                                                                      0         1         2                                             0         1         2
	  #                        012345678901234567890123456789012                                 0123456789012345678901234567                                                                                                                                               0123456789012345678901234567                                      0123456789012345678901234567                                                                                                                                               0123456789012345678901234567
	  #                        CAGCGTACGGTATCTAGCTATGGGCATCGATCG                                 ACACACCCCTATAGCTCGGAGCTGACTG                                                                                                                                               ACACACCCCTATAGCTCGGAGCTGACTG                                      ACACACCCCTATAGCTCGGAGCTGACTG                                                                                                                                               ACACACCCCTATAGCTCGGAGCTGACTG                                      ACACACCCCTATAGCTCGGAGCTGACTG                                                                                                                                               ACACACCCCTATAGCTCGGAGCTGACTG                                      ACACACCCCTATAGCTCGGAGCTGACTG                                                                                                                                               ACACACCCCTATAGCTCGGAGCTGACTG
	  ref    => [ "AGACGCAGTCACCAGCGTACGGTATCTAGCTATGGGCATCGATCGACGACGTACGAGCGGTATCTACAGCCACTCATCACACACCCCTATAGCTCGGAGCTGACTGGGTTACTGGGGGGGATGCGTATCGACTATCGACAATATGACGCGTCGGTCACCCCATAATATGCAAAAATTATAGCTCACGACGCGTACTAATAGAAAACGCGCTATCAGCCTCCGACGCGGCGGTATCGAAGACGCAGTCACACACACCCCTATAGCTCGGAGCTGACTGGATCGACGACGTACGAGCGGTATCTACAGCCACTCATCACACACCCCTATAGCTCGGAGCTGACTGGGTTACTGGGGGGGATGCGTATCGACTATCGACAATATGACGCGTCGGTCACCCCATAATATGCAAAAATTATAGCTCACGACGCGTACTAATAGAAAACGCGCTATCAGCCTCCGACGCGGCGGTATCGAAGACGCAGTCACACACACCCCTATAGCTCGGAGCTGACTGGATCGACGACGTACGAGCGGTATCTACAGCCACTCATCACACACCCCTATAGCTCGGAGCTGACTGGGTTACTGGGGGGGATGCGTATCGACTATCGACAATATGACGCGTCGGTCACCCCATAATATGCAAAAATTATAGCTCACGACGCGTACTAATAGAAAACGCGCTATCAGCCTCCGACGCGGCGGTATCGAAGACGCAGTCACACACACCCCTATAGCTCGGAGCTGACTGGATCGACGACGTACGAGCGGTATCTACAGCCACTCATCACACACCCCTATAGCTCGGAGCTGACTGGGTTACTGGGGGGGATGCGTATCGACTATCGACAATATGACGCGTCGGTCACCCCATAATATGCAAAAATTATAGCTCACGACGCGTACTAATAGAAAACGCGCTATCAGCCTCCGACGCGGCGGTATCGAAGACGCAGTCACACACACCCCTATAGCTCGGAGCTGACTGGATCGACGACGT" ],
	  #            0123456789012345678901234567890123456789012345678901234567890123456789012345678901234567890123456789012345678901234567890123456789012345678901234567890123456789012345678901234567890123456789012345678901234567890123456789012345678901234567890123456789012345678901234567890123456789012345678901234567890123456789012345678901234567890123456789012345678901234567890123456789012345678901234567890123456789012345678901234567890123456789012345678901234567890123456789012345678901234567890123456789012345678901234567890123456789012345678901234567890123456789012345678901234567890123456789012345678901234567890123456789012345678901234567890123456789012345678901234567890123456789012345678901234567890123456789012345678901234567890123456789012345678901234567890123456789012345678901234567890123456789012345678901234567890123456789012345678901234567890123456789012345678901234567890123456789012345678901234567890123456789012345678901234567890123456789012345678901234567890123456789012345678901234567890123456789
	  #            0         1         2         3         4         5         6         7         8         9         0         1         2         3         4         5         6         7         8         9         0         1         2         3         4         5         6         7         8         9         0         1         2         3         4         5         6         7         8         9         0         1         2         3         4         5         6         7         8         9         0         1         2         3         4         5         6         7         8         9         0         1         2         3         4         5         6         7         8         9         0         1         2         3         4         5         6         7         8         9         0         1         2         3         4         5         6         7         8         9         0         1         2         3         4         5         6         7         8         9
	  #            0                                                                                                   1                                                                                                   2                                                                                                   3                                                                                                   4                                                                                                   5                                                                                                   6                                                                                                   7                                                                                                   8                                                                                                   9
	  #            0                                                                                                   0                                                                                                   0                                                                                                   0                                                                                                   0                                                                                                   0                                                                                                   0                                                                                                   0                                                                                                   0                                                                                                   0
	  mate1s => [ "CAGCGTACGGTATCTAGCTATGGGCATCGATCG" ],
	  mate2s => [ "CAGTCAGCTCCGAGCTATAGGGGTGTGT" ], # rev comped
	  args   =>  "-X 1000 --local",
	  report =>  "-M 5",
	  pairhits   => [{ "12,78"  => 1, "12,249" => 1, "12,315" => 1,
	                   "12,486" => 1, "12,552" => 1, "12,723" => 1,
					   "12,789" => 1, "12,960" => 1 }],
	  hits_are_superset => [ 1 ],
	  cigar_map => [{
		12   => "33M",   78 => "28M",
		249  => "28M",  315 => "28M",
		486  => "28M",  552 => "28M",
		723  => "28M",  789 => "28M",
		960  => "28M"
	  }],
	  samoptflags_map => [ {
	    12 => {   "AS:i:66" => 1, "XS:i:0" => 1, "XN:i:0"   => 1, "XM:i:0"  => 1,
		          "XO:i:0" => 1, "XG:i:0" => 1, "NM:i:0"   => 1, "MD:Z:33" => 1,
		          "YM:i:0" => 1, "YP:i:1" => 1, "YT:Z:CP"  => 1, "YS:i:56"  => 1 },
	    78 => {   "AS:i:56" => 1, "XS:i:56" => 1, "XN:i:0"   => 1, "XM:i:0"  => 1,
		          "XO:i:0" => 1, "XG:i:0" => 1, "NM:i:0"   => 1, "MD:Z:28" => 1,
		          "YM:i:1" => 1, "YP:i:1" => 1, "YT:Z:CP"  => 1, "YS:i:66"  => 1 },
	    249 => {  "AS:i:56" => 1, "XS:i:56" => 1, "XN:i:0"   => 1, "XM:i:0"  => 1,
		          "XO:i:0" => 1, "XG:i:0" => 1, "NM:i:0"   => 1, "MD:Z:28" => 1,
		          "YM:i:1" => 1, "YP:i:1" => 1, "YT:Z:CP"  => 1, "YS:i:66"  => 1 },
	    315 => {  "AS:i:56" => 1, "XS:i:56" => 1, "XN:i:0"   => 1, "XM:i:0"  => 1,
		          "XO:i:0" => 1, "XG:i:0" => 1, "NM:i:0"   => 1, "MD:Z:28" => 1,
		          "YM:i:1" => 1, "YP:i:1" => 1, "YT:Z:CP"  => 1, "YS:i:66"  => 1 },
	    486 => {  "AS:i:56" => 1, "XS:i:56" => 1, "XN:i:0"   => 1, "XM:i:0"  => 1,
		          "XO:i:0" => 1, "XG:i:0" => 1, "NM:i:0"   => 1, "MD:Z:28" => 1,
		          "YM:i:1" => 1, "YP:i:1" => 1, "YT:Z:CP"  => 1, "YS:i:66"  => 1 },
	    552 => {  "AS:i:56" => 1, "XS:i:56" => 1, "XN:i:0"   => 1, "XM:i:0"  => 1,
		          "XO:i:0" => 1, "XG:i:0" => 1, "NM:i:0"   => 1, "MD:Z:28" => 1,
		          "YM:i:1" => 1, "YP:i:1" => 1, "YT:Z:CP"  => 1, "YS:i:66"  => 1 },
	    723 => {  "AS:i:56" => 1, "XS:i:56" => 1, "XN:i:0"   => 1, "XM:i:0"  => 1,
		          "XO:i:0" => 1, "XG:i:0" => 1, "NM:i:0"   => 1, "MD:Z:28" => 1,
		          "YM:i:1" => 1, "YP:i:1" => 1, "YT:Z:CP"  => 1, "YS:i:66"  => 1 },
	    789 => {  "AS:i:56" => 1, "XS:i:56" => 1, "XN:i:0"   => 1, "XM:i:0"  => 1,
		          "XO:i:0" => 1, "XG:i:0" => 1, "NM:i:0"   => 1, "MD:Z:28" => 1,
		          "YM:i:1" => 1, "YP:i:1" => 1, "YT:Z:CP"  => 1, "YS:i:66"  => 1 },
	    960 => {  "AS:i:56" => 1, "XS:i:56" => 1, "XN:i:0"   => 1, "XM:i:0"  => 1,
		          "XO:i:0" => 1, "XG:i:0" => 1, "NM:i:0"   => 1, "MD:Z:28" => 1,
		          "YM:i:1" => 1, "YP:i:1" => 1, "YT:Z:CP"  => 1, "YS:i:66"  => 1 },
	} ] },

	{ name   => "P.k.58.G.b Unpaired -k 5 w/ 8 hits global, but mate #1 has just 1",
	  #                        0         1         2         3                                   0         1         2                                                                                                                                                      0         1         2                                             0         1         2
	  #                        012345678901234567890123456789012                                 0123456789012345678901234567                                                                                                                                               0123456789012345678901234567                                      0123456789012345678901234567                                                                                                                                               0123456789012345678901234567
	  #                        CAGCGTACGGTATCTAGCTATGGGCATCGATCG                                 ACACACCCCTATAGCTCGGAGCTGACTG                                                                                                                                               ACACACCCCTATAGCTCGGAGCTGACTG                                      ACACACCCCTATAGCTCGGAGCTGACTG                                                                                                                                               ACACACCCCTATAGCTCGGAGCTGACTG                                      ACACACCCCTATAGCTCGGAGCTGACTG                                                                                                                                               ACACACCCCTATAGCTCGGAGCTGACTG                                      ACACACCCCTATAGCTCGGAGCTGACTG                                                                                                                                               ACACACCCCTATAGCTCGGAGCTGACTG
	  ref    => [ "AGACGCAGTCACCAGCGTACGGTATCTAGCTATGGGCATCGATCGACGACGTACGAGCGGTATCTACAGCCACTCATCACACACCCCTATAGCTCGGAGCTGACTGGGTTACTGGGGGGGATGCGTATCGACTATCGACAATATGACGCGTCGGTCACCCCATAATATGCAAAAATTATAGCTCACGACGCGTACTAATAGAAAACGCGCTATCAGCCTCCGACGCGGCGGTATCGAAGACGCAGTCACACACACCCCTATAGCTCGGAGCTGACTGGATCGACGACGTACGAGCGGTATCTACAGCCACTCATCACACACCCCTATAGCTCGGAGCTGACTGGGTTACTGGGGGGGATGCGTATCGACTATCGACAATATGACGCGTCGGTCACCCCATAATATGCAAAAATTATAGCTCACGACGCGTACTAATAGAAAACGCGCTATCAGCCTCCGACGCGGCGGTATCGAAGACGCAGTCACACACACCCCTATAGCTCGGAGCTGACTGGATCGACGACGTACGAGCGGTATCTACAGCCACTCATCACACACCCCTATAGCTCGGAGCTGACTGGGTTACTGGGGGGGATGCGTATCGACTATCGACAATATGACGCGTCGGTCACCCCATAATATGCAAAAATTATAGCTCACGACGCGTACTAATAGAAAACGCGCTATCAGCCTCCGACGCGGCGGTATCGAAGACGCAGTCACACACACCCCTATAGCTCGGAGCTGACTGGATCGACGACGTACGAGCGGTATCTACAGCCACTCATCACACACCCCTATAGCTCGGAGCTGACTGGGTTACTGGGGGGGATGCGTATCGACTATCGACAATATGACGCGTCGGTCACCCCATAATATGCAAAAATTATAGCTCACGACGCGTACTAATAGAAAACGCGCTATCAGCCTCCGACGCGGCGGTATCGAAGACGCAGTCACACACACCCCTATAGCTCGGAGCTGACTGGATCGACGACGT" ],
	  #            0123456789012345678901234567890123456789012345678901234567890123456789012345678901234567890123456789012345678901234567890123456789012345678901234567890123456789012345678901234567890123456789012345678901234567890123456789012345678901234567890123456789012345678901234567890123456789012345678901234567890123456789012345678901234567890123456789012345678901234567890123456789012345678901234567890123456789012345678901234567890123456789012345678901234567890123456789012345678901234567890123456789012345678901234567890123456789012345678901234567890123456789012345678901234567890123456789012345678901234567890123456789012345678901234567890123456789012345678901234567890123456789012345678901234567890123456789012345678901234567890123456789012345678901234567890123456789012345678901234567890123456789012345678901234567890123456789012345678901234567890123456789012345678901234567890123456789012345678901234567890123456789012345678901234567890123456789012345678901234567890123456789012345678901234567890123456789
	  #            0         1         2         3         4         5         6         7         8         9         0         1         2         3         4         5         6         7         8         9         0         1         2         3         4         5         6         7         8         9         0         1         2         3         4         5         6         7         8         9         0         1         2         3         4         5         6         7         8         9         0         1         2         3         4         5         6         7         8         9         0         1         2         3         4         5         6         7         8         9         0         1         2         3         4         5         6         7         8         9         0         1         2         3         4         5         6         7         8         9         0         1         2         3         4         5         6         7         8         9
	  #            0                                                                                                   1                                                                                                   2                                                                                                   3                                                                                                   4                                                                                                   5                                                                                                   6                                                                                                   7                                                                                                   8                                                                                                   9
	  #            0                                                                                                   0                                                                                                   0                                                                                                   0                                                                                                   0                                                                                                   0                                                                                                   0                                                                                                   0                                                                                                   0                                                                                                   0
	  mate1s => [ "CAGCGTACGGTATCTAGCTATGGGCATCGATCG" ],
	  mate2s => [ "CAGTCAGCTCCGAGCTATAGGGGTGTGT" ], # rev comped
	  args   =>   "-X 1000",
	  report =>   "-k 5",
	  pairhits   => [{ "12,78"  => 1, "12,249" => 1, "12,315" => 1,
	                   "12,486" => 1, "12,552" => 1, "12,723" => 1,
					   "12,789" => 1, "12,960" => 1 }],
	  hits_are_superset => [ 1 ],
	  cigar_map => [{
		12   => "33M",   78 => "28M",
		249  => "28M",  315 => "28M",
		486  => "28M",  552 => "28M",
		723  => "28M",  789 => "28M",
		960  => "28M"
	  }],
	  samoptflags_map => [ {
	    12 => {   "AS:i:0" => 1, "XS:i:0" => 1, "XN:i:0"   => 1, "XM:i:0"  => 1,
		          "XO:i:0" => 1, "XG:i:0" => 1, "NM:i:0"   => 1, "MD:Z:33" => 1,
		          "YM:i:0" => 1, "YP:i:1" => 1, "YT:Z:CP"  => 1, "YS:i:0"  => 1 },
	    78 => {   "AS:i:0" => 1, "XS:i:0" => 1, "XN:i:0"   => 1, "XM:i:0"  => 1,
		          "XO:i:0" => 1, "XG:i:0" => 1, "NM:i:0"   => 1, "MD:Z:28" => 1,
		          "YM:i:1" => 1, "YP:i:1" => 1, "YT:Z:CP"  => 1, "YS:i:0"  => 1 },
	    249 => {  "AS:i:0" => 1, "XS:i:0" => 1, "XN:i:0"   => 1, "XM:i:0"  => 1,
		          "XO:i:0" => 1, "XG:i:0" => 1, "NM:i:0"   => 1, "MD:Z:28" => 1,
		          "YM:i:1" => 1, "YP:i:1" => 1, "YT:Z:CP"  => 1, "YS:i:0"  => 1 },
	    315 => {  "AS:i:0" => 1, "XS:i:0" => 1, "XN:i:0"   => 1, "XM:i:0"  => 1,
		          "XO:i:0" => 1, "XG:i:0" => 1, "NM:i:0"   => 1, "MD:Z:28" => 1,
		          "YM:i:1" => 1, "YP:i:1" => 1, "YT:Z:CP"  => 1, "YS:i:0"  => 1 },
	    486 => {  "AS:i:0" => 1, "XS:i:0" => 1, "XN:i:0"   => 1, "XM:i:0"  => 1,
		          "XO:i:0" => 1, "XG:i:0" => 1, "NM:i:0"   => 1, "MD:Z:28" => 1,
		          "YM:i:1" => 1, "YP:i:1" => 1, "YT:Z:CP"  => 1, "YS:i:0"  => 1 },
	    552 => {  "AS:i:0" => 1, "XS:i:0" => 1, "XN:i:0"   => 1, "XM:i:0"  => 1,
		          "XO:i:0" => 1, "XG:i:0" => 1, "NM:i:0"   => 1, "MD:Z:28" => 1,
		          "YM:i:1" => 1, "YP:i:1" => 1, "YT:Z:CP"  => 1, "YS:i:0"  => 1 },
	    723 => {  "AS:i:0" => 1, "XS:i:0" => 1, "XN:i:0"   => 1, "XM:i:0"  => 1,
		          "XO:i:0" => 1, "XG:i:0" => 1, "NM:i:0"   => 1, "MD:Z:28" => 1,
		          "YM:i:1" => 1, "YP:i:1" => 1, "YT:Z:CP"  => 1, "YS:i:0"  => 1 },
	    789 => {  "AS:i:0" => 1, "XS:i:0" => 1, "XN:i:0"   => 1, "XM:i:0"  => 1,
		          "XO:i:0" => 1, "XG:i:0" => 1, "NM:i:0"   => 1, "MD:Z:28" => 1,
		          "YM:i:1" => 1, "YP:i:1" => 1, "YT:Z:CP"  => 1, "YS:i:0"  => 1 },
	    960 => {  "AS:i:0" => 1, "XS:i:0" => 1, "XN:i:0"   => 1, "XM:i:0"  => 1,
		          "XO:i:0" => 1, "XG:i:0" => 1, "NM:i:0"   => 1, "MD:Z:28" => 1,
		          "YM:i:1" => 1, "YP:i:1" => 1, "YT:Z:CP"  => 1, "YS:i:0"  => 1 },
	} ] },

	{ name   => "P.k.58.L.b Unpaired -k 5 w/ 8 hits local, but mate #1 has just 1",
	  #                        0         1         2         3                                   0         1         2                                                                                                                                                      0         1         2                                             0         1         2
	  #                        012345678901234567890123456789012                                 0123456789012345678901234567                                                                                                                                               0123456789012345678901234567                                      0123456789012345678901234567                                                                                                                                               0123456789012345678901234567
	  #                        CAGCGTACGGTATCTAGCTATGGGCATCGATCG                                 ACACACCCCTATAGCTCGGAGCTGACTG                                                                                                                                               ACACACCCCTATAGCTCGGAGCTGACTG                                      ACACACCCCTATAGCTCGGAGCTGACTG                                                                                                                                               ACACACCCCTATAGCTCGGAGCTGACTG                                      ACACACCCCTATAGCTCGGAGCTGACTG                                                                                                                                               ACACACCCCTATAGCTCGGAGCTGACTG                                      ACACACCCCTATAGCTCGGAGCTGACTG                                                                                                                                               ACACACCCCTATAGCTCGGAGCTGACTG
	  ref    => [ "AGACGCAGTCACCAGCGTACGGTATCTAGCTATGGGCATCGATCGACGACGTACGAGCGGTATCTACAGCCACTCATCACACACCCCTATAGCTCGGAGCTGACTGGGTTACTGGGGGGGATGCGTATCGACTATCGACAATATGACGCGTCGGTCACCCCATAATATGCAAAAATTATAGCTCACGACGCGTACTAATAGAAAACGCGCTATCAGCCTCCGACGCGGCGGTATCGAAGACGCAGTCACACACACCCCTATAGCTCGGAGCTGACTGGATCGACGACGTACGAGCGGTATCTACAGCCACTCATCACACACCCCTATAGCTCGGAGCTGACTGGGTTACTGGGGGGGATGCGTATCGACTATCGACAATATGACGCGTCGGTCACCCCATAATATGCAAAAATTATAGCTCACGACGCGTACTAATAGAAAACGCGCTATCAGCCTCCGACGCGGCGGTATCGAAGACGCAGTCACACACACCCCTATAGCTCGGAGCTGACTGGATCGACGACGTACGAGCGGTATCTACAGCCACTCATCACACACCCCTATAGCTCGGAGCTGACTGGGTTACTGGGGGGGATGCGTATCGACTATCGACAATATGACGCGTCGGTCACCCCATAATATGCAAAAATTATAGCTCACGACGCGTACTAATAGAAAACGCGCTATCAGCCTCCGACGCGGCGGTATCGAAGACGCAGTCACACACACCCCTATAGCTCGGAGCTGACTGGATCGACGACGTACGAGCGGTATCTACAGCCACTCATCACACACCCCTATAGCTCGGAGCTGACTGGGTTACTGGGGGGGATGCGTATCGACTATCGACAATATGACGCGTCGGTCACCCCATAATATGCAAAAATTATAGCTCACGACGCGTACTAATAGAAAACGCGCTATCAGCCTCCGACGCGGCGGTATCGAAGACGCAGTCACACACACCCCTATAGCTCGGAGCTGACTGGATCGACGACGT" ],
	  #            0123456789012345678901234567890123456789012345678901234567890123456789012345678901234567890123456789012345678901234567890123456789012345678901234567890123456789012345678901234567890123456789012345678901234567890123456789012345678901234567890123456789012345678901234567890123456789012345678901234567890123456789012345678901234567890123456789012345678901234567890123456789012345678901234567890123456789012345678901234567890123456789012345678901234567890123456789012345678901234567890123456789012345678901234567890123456789012345678901234567890123456789012345678901234567890123456789012345678901234567890123456789012345678901234567890123456789012345678901234567890123456789012345678901234567890123456789012345678901234567890123456789012345678901234567890123456789012345678901234567890123456789012345678901234567890123456789012345678901234567890123456789012345678901234567890123456789012345678901234567890123456789012345678901234567890123456789012345678901234567890123456789012345678901234567890123456789
	  #            0         1         2         3         4         5         6         7         8         9         0         1         2         3         4         5         6         7         8         9         0         1         2         3         4         5         6         7         8         9         0         1         2         3         4         5         6         7         8         9         0         1         2         3         4         5         6         7         8         9         0         1         2         3         4         5         6         7         8         9         0         1         2         3         4         5         6         7         8         9         0         1         2         3         4         5         6         7         8         9         0         1         2         3         4         5         6         7         8         9         0         1         2         3         4         5         6         7         8         9
	  #            0                                                                                                   1                                                                                                   2                                                                                                   3                                                                                                   4                                                                                                   5                                                                                                   6                                                                                                   7                                                                                                   8                                                                                                   9
	  #            0                                                                                                   0                                                                                                   0                                                                                                   0                                                                                                   0                                                                                                   0                                                                                                   0                                                                                                   0                                                                                                   0                                                                                                   0
	  mate1s => [ "CAGCGTACGGTATCTAGCTATGGGCATCGATCG" ],
	  mate2s => [ "CAGTCAGCTCCGAGCTATAGGGGTGTGT" ], # rev comped
	  args   =>   "-X 1000 --local",
	  report =>   "-k 5",
	  pairhits   => [{ "12,78"  => 1, "12,249" => 1, "12,315" => 1,
	                   "12,486" => 1, "12,552" => 1, "12,723" => 1,
					   "12,789" => 1, "12,960" => 1 }],
	  hits_are_superset => [ 1 ],
	  cigar_map => [{
		12   => "33M",   78 => "28M",
		249  => "28M",  315 => "28M",
		486  => "28M",  552 => "28M",
		723  => "28M",  789 => "28M",
		960  => "28M"
	  }],
	  samoptflags_map => [ {
	    12 => {   "AS:i:66" => 1, "XS:i:0" => 1, "XN:i:0"   => 1, "XM:i:0"  => 1,
		          "XO:i:0" => 1, "XG:i:0" => 1, "NM:i:0"   => 1, "MD:Z:33" => 1,
		          "YM:i:0" => 1, "YP:i:1" => 1, "YT:Z:CP"  => 1, "YS:i:56"  => 1 },
	    78 => {   "AS:i:56" => 1, "XS:i:56" => 1, "XN:i:0"   => 1, "XM:i:0"  => 1,
		          "XO:i:0" => 1, "XG:i:0" => 1, "NM:i:0"   => 1, "MD:Z:28" => 1,
		          "YM:i:1" => 1, "YP:i:1" => 1, "YT:Z:CP"  => 1, "YS:i:66"  => 1 },
	    249 => {  "AS:i:56" => 1, "XS:i:56" => 1, "XN:i:0"   => 1, "XM:i:0"  => 1,
		          "XO:i:0" => 1, "XG:i:0" => 1, "NM:i:0"   => 1, "MD:Z:28" => 1,
		          "YM:i:1" => 1, "YP:i:1" => 1, "YT:Z:CP"  => 1, "YS:i:66"  => 1 },
	    315 => {  "AS:i:56" => 1, "XS:i:56" => 1, "XN:i:0"   => 1, "XM:i:0"  => 1,
		          "XO:i:0" => 1, "XG:i:0" => 1, "NM:i:0"   => 1, "MD:Z:28" => 1,
		          "YM:i:1" => 1, "YP:i:1" => 1, "YT:Z:CP"  => 1, "YS:i:66"  => 1 },
	    486 => {  "AS:i:56" => 1, "XS:i:56" => 1, "XN:i:0"   => 1, "XM:i:0"  => 1,
		          "XO:i:0" => 1, "XG:i:0" => 1, "NM:i:0"   => 1, "MD:Z:28" => 1,
		          "YM:i:1" => 1, "YP:i:1" => 1, "YT:Z:CP"  => 1, "YS:i:66"  => 1 },
	    552 => {  "AS:i:56" => 1, "XS:i:56" => 1, "XN:i:0"   => 1, "XM:i:0"  => 1,
		          "XO:i:0" => 1, "XG:i:0" => 1, "NM:i:0"   => 1, "MD:Z:28" => 1,
		          "YM:i:1" => 1, "YP:i:1" => 1, "YT:Z:CP"  => 1, "YS:i:66"  => 1 },
	    723 => {  "AS:i:56" => 1, "XS:i:56" => 1, "XN:i:0"   => 1, "XM:i:0"  => 1,
		          "XO:i:0" => 1, "XG:i:0" => 1, "NM:i:0"   => 1, "MD:Z:28" => 1,
		          "YM:i:1" => 1, "YP:i:1" => 1, "YT:Z:CP"  => 1, "YS:i:66"  => 1 },
	    789 => {  "AS:i:56" => 1, "XS:i:56" => 1, "XN:i:0"   => 1, "XM:i:0"  => 1,
		          "XO:i:0" => 1, "XG:i:0" => 1, "NM:i:0"   => 1, "MD:Z:28" => 1,
		          "YM:i:1" => 1, "YP:i:1" => 1, "YT:Z:CP"  => 1, "YS:i:66"  => 1 },
	    960 => {  "AS:i:56" => 1, "XS:i:56" => 1, "XN:i:0"   => 1, "XM:i:0"  => 1,
		          "XO:i:0" => 1, "XG:i:0" => 1, "NM:i:0"   => 1, "MD:Z:28" => 1,
		          "YM:i:1" => 1, "YP:i:1" => 1, "YT:Z:CP"  => 1, "YS:i:66"  => 1 },
	} ] },

	{ name   => "P.M.22.G. Paired -M 2 w/ 2 paired hit, 2 unpaired hits each, global",
	  #                        0         1         2         3                                   0         1         2                                                                                                                                                      0         1         2         3                                   0         1         2
	  #                        012345678901234567890123456789012                                 0123456789012345678901234567                                                                                                                                               012345678901234567890123456789012                                 0123456789012345678901234567
	  #                        CAGCGTACGGTATCTAGCTATGGGCATCGATCG                                 ACACACCCCTATAGCTCGGAGCTGACTG                                                                                                                                               CAGCGTACGGTATCTAGCTATGGGCATCGATCG                                 ACACACCCCTATAGCTCGGAGCTGACTG
	  ref    => [ "AGACGCAGTCACCAGCGTACGGTATCTAGCTATGGGCATCGATCGACGACGTACGAGCGGTATCTACAGCCACTCATCACACACCCCTATAGCTCGGAGCTGACTGGGTTACTGGGGGGGATGCGTATCGACTATCGACAATATGACGCGTCGGTCACCCCATAATATGCAAAAATTATAGCTCACGACGCGTACTAATAGAAAACGCGCTATCAGCCTCCGACGCGGCGGTATCGAAGACGCAGTCACCAGCGTACGGTATCTAGCTATGGGCATCGATCGACGACGTACGAGCGGTATCTACAGCCACTCATCACACACCCCTATAGCTCGGAGCTGACTGGGTTACTGGGGGGGTATCGA" ],
	  #            012345678901234567890123456789012345678901234567890123456789012345678901234567890123456789012345678901234567890123456789012345678901234567890123456789012345678901234567890123456789012345678901234567890123456789012345678901234567890123456789012345678901234567890123456789012345678901234567890123456789012345678901234567890123456789012345678901234567890123456789012
	  #            0         1         2         3         4         5         6         7         8         9         0         1         2         3         4         5         6         7         8         9         0         1         2         3         4         5         6         7         8         9         0         1         2         3         4         5         6
	  #            0                                                                                                   1                                                                                                   2                                                                                                   3
	  mate1s => [ "CAGCGTACGGTATCTAGCTATGGGCATCGATCG" ],
	  mate2s => [ "CAGTCAGCTCCGAGCTATAGGGGTGTGT" ], # rev comped
	  mate1fw => 1, mate2fw => 0,
	  args    => "-X 150",
	  report  => "-M 2",
	  pairhits  => [ { "12,78" => 1, "249,315" => 1 } ],
	  cigar_map => [{
		12 => "33M", 249 => "33M",
		78 => "28M", 315 => "28M"
	  }],
	  hits_are_superset => [ 1 ],
	  samoptflags_map => [{
		12  => { "AS:i:0" => 1, "XS:i:0" => 1, "MD:Z:33" => 1,
		         "YM:i:0" => 1, "YP:i:0" => 1, "YT:Z:CP" => 1, "YS:i:0" => 1 },
		78  => { "AS:i:0" => 1, "XS:i:0" => 1, "MD:Z:28" => 1,
		         "YM:i:0" => 1, "YP:i:0" => 1, "YT:Z:CP" => 1, "YS:i:0" => 1 },
		249 => { "AS:i:0" => 1, "XS:i:0" => 1, "MD:Z:33" => 1,
		         "YM:i:0" => 1, "YP:i:0" => 1, "YT:Z:CP" => 1, "YS:i:0" => 1 },
		315 => { "AS:i:0" => 1, "XS:i:0" => 1, "MD:Z:28" => 1,
		         "YM:i:0" => 1, "YP:i:0" => 1, "YT:Z:CP" => 1, "YS:i:0" => 1 },
	  }]
	},

	{ name   => "P.M.22.L. Paired -M 2 w/ 2 paired hit, 2 unpaired hits each, local",
	  #                        0         1         2         3                                   0         1         2                                                                                                                                                      0         1         2         3                                   0         1         2
	  #                        012345678901234567890123456789012                                 0123456789012345678901234567                                                                                                                                               012345678901234567890123456789012                                 0123456789012345678901234567
	  #                        CAGCGTACGGTATCTAGCTATGGGCATCGATCG                                 ACACACCCCTATAGCTCGGAGCTGACTG                                                                                                                                               CAGCGTACGGTATCTAGCTATGGGCATCGATCG                                 ACACACCCCTATAGCTCGGAGCTGACTG
	  ref    => [ "AGACGCAGTCACCAGCGTACGGTATCTAGCTATGGGCATCGATCGACGACGTACGAGCGGTATCTACAGCCACTCATCACACACCCCTATAGCTCGGAGCTGACTGGGTTACTGGGGGGGATGCGTATCGACTATCGACAATATGACGCGTCGGTCACCCCATAATATGCAAAAATTATAGCTCACGACGCGTACTAATAGAAAACGCGCTATCAGCCTCCGACGCGGCGGTATCGAAGACGCAGTCACCAGCGTACGGTATCTAGCTATGGGCATCGATCGACGACGTACGAGCGGTATCTACAGCCACTCATCACACACCCCTATAGCTCGGAGCTGACTGGGTTACTGGGGGGGTATCGA" ],
	  #            012345678901234567890123456789012345678901234567890123456789012345678901234567890123456789012345678901234567890123456789012345678901234567890123456789012345678901234567890123456789012345678901234567890123456789012345678901234567890123456789012345678901234567890123456789012345678901234567890123456789012345678901234567890123456789012345678901234567890123456789012
	  #            0         1         2         3         4         5         6         7         8         9         0         1         2         3         4         5         6         7         8         9         0         1         2         3         4         5         6         7         8         9         0         1         2         3         4         5         6
	  #            0                                                                                                   1                                                                                                   2                                                                                                   3
	  mate1s => [ "CAGCGTACGGTATCTAGCTATGGGCATCGATCG" ],
	  mate2s => [ "CAGTCAGCTCCGAGCTATAGGGGTGTGT" ], # rev comped
	  mate1fw => 1, mate2fw => 0,
	  args    => "--local -X 150",
	  report  => "-M 2",
	  pairhits  => [ { "12,78" => 1, "249,315" => 1 } ],
	  cigar_map => [{
		12 => "33M", 249 => "33M",
		78 => "28M", 315 => "28M"
	  }],
	  hits_are_superset => [ 1 ],
	  samoptflags_map => [{
		12  => { "AS:i:66" => 1, "XS:i:66" => 1, "MD:Z:33" => 1,
		         "YM:i:0"  => 1, "YP:i:0"  => 1, "YT:Z:CP" => 1, "YS:i:56" => 1 },
		78  => { "AS:i:56" => 1, "XS:i:56" => 1, "MD:Z:28" => 1,
		         "YM:i:0"  => 1, "YP:i:0"  => 1, "YT:Z:CP" => 1, "YS:i:66" => 1 },
		249 => { "AS:i:66" => 1, "XS:i:66" => 1, "MD:Z:33" => 1,
		         "YM:i:0"  => 1, "YP:i:0"  => 1, "YT:Z:CP" => 1, "YS:i:56" => 1 },
		315 => { "AS:i:56" => 1, "XS:i:56" => 1, "MD:Z:28" => 1,
		         "YM:i:0"  => 1, "YP:i:0"  => 1, "YT:Z:CP" => 1, "YS:i:66" => 1 },
	  }]
	},

	{ name   => "P.k.2.G. Paired -k 1 w/ 2 paired hit, 2 unpaired hits each, global",
	  #                        0         1         2         3                                   0         1         2                                                                                                                                                      0         1         2         3                                   0         1         2
	  #                        012345678901234567890123456789012                                 0123456789012345678901234567                                                                                                                                               012345678901234567890123456789012                                 0123456789012345678901234567
	  #                        CAGCGTACGGTATCTAGCTATGGGCATCGATCG                                 ACACACCCCTATAGCTCGGAGCTGACTG                                                                                                                                               CAGCGTACGGTATCTAGCTATGGGCATCGATCG                                 ACACACCCCTATAGCTCGGAGCTGACTG
	  ref    => [ "AGACGCAGTCACCAGCGTACGGTATCTAGCTATGGGCATCGATCGACGACGTACGAGCGGTATCTACAGCCACTCATCACACACCCCTATAGCTCGGAGCTGACTGGGTTACTGGGGGGGATGCGTATCGACTATCGACAATATGACGCGTCGGTCACCCCATAATATGCAAAAATTATAGCTCACGACGCGTACTAATAGAAAACGCGCTATCAGCCTCCGACGCGGCGGTATCGAAGACGCAGTCACCAGCGTACGGTATCTAGCTATGGGCATCGATCGACGACGTACGAGCGGTATCTACAGCCACTCATCACACACCCCTATAGCTCGGAGCTGACTGGGTTACTGGGGGGGTATCGA" ],
	  #            012345678901234567890123456789012345678901234567890123456789012345678901234567890123456789012345678901234567890123456789012345678901234567890123456789012345678901234567890123456789012345678901234567890123456789012345678901234567890123456789012345678901234567890123456789012345678901234567890123456789012345678901234567890123456789012345678901234567890123456789012
	  #            0         1         2         3         4         5         6         7         8         9         0         1         2         3         4         5         6         7         8         9         0         1         2         3         4         5         6         7         8         9         0         1         2         3         4         5         6
	  #            0                                                                                                   1                                                                                                   2                                                                                                   3
	  mate1s => [ "CAGCGTACGGTATCTAGCTATGGGCATCGATCG" ],
	  mate2s => [ "CAGTCAGCTCCGAGCTATAGGGGTGTGT" ], # rev comped
	  mate1fw => 1, mate2fw => 0,
	  args    => "-X 150",
	  report  => "-k 1",
	  pairhits  => [ { "12,78" => 1, "249,315" => 1 } ],
	  hits_are_superset => [ 1 ],
	  cigar_map => [{
		12 => "33M", 249 => "33M",
		78 => "28M", 315 => "28M"
	  }],
	  samoptflags_map => [{
		12  => { "AS:i:0"  => 1, "XS:i:0" => 1, "MD:Z:33" => 1,
		         "YT:Z:CP" => 1, "YS:i:0" => 1 },
		78  => { "AS:i:0"  => 1, "XS:i:0" => 1, "MD:Z:28" => 1,
		         "YT:Z:CP" => 1, "YS:i:0" => 1 },
		249 => { "AS:i:0"  => 1, "XS:i:0" => 1, "MD:Z:33" => 1,
		         "YT:Z:CP" => 1, "YS:i:0" => 1 },
		315 => { "AS:i:0"  => 1, "XS:i:0" => 1, "MD:Z:28" => 1,
		         "YT:Z:CP" => 1, "YS:i:0" => 1 },
	  }]
	},

	{ name   => "P.k.2.L. Paired -k 1 w/ 2 paired hit, 2 unpaired hits each, local",
	  #                        0         1         2         3                                   0         1         2                                                                                                                                                      0         1         2         3                                   0         1         2
	  #                        012345678901234567890123456789012                                 0123456789012345678901234567                                                                                                                                               012345678901234567890123456789012                                 0123456789012345678901234567
	  #                        CAGCGTACGGTATCTAGCTATGGGCATCGATCG                                 ACACACCCCTATAGCTCGGAGCTGACTG                                                                                                                                               CAGCGTACGGTATCTAGCTATGGGCATCGATCG                                 ACACACCCCTATAGCTCGGAGCTGACTG
	  ref    => [ "AGACGCAGTCACCAGCGTACGGTATCTAGCTATGGGCATCGATCGACGACGTACGAGCGGTATCTACAGCCACTCATCACACACCCCTATAGCTCGGAGCTGACTGGGTTACTGGGGGGGATGCGTATCGACTATCGACAATATGACGCGTCGGTCACCCCATAATATGCAAAAATTATAGCTCACGACGCGTACTAATAGAAAACGCGCTATCAGCCTCCGACGCGGCGGTATCGAAGACGCAGTCACCAGCGTACGGTATCTAGCTATGGGCATCGATCGACGACGTACGAGCGGTATCTACAGCCACTCATCACACACCCCTATAGCTCGGAGCTGACTGGGTTACTGGGGGGGTATCGA" ],
	  #            012345678901234567890123456789012345678901234567890123456789012345678901234567890123456789012345678901234567890123456789012345678901234567890123456789012345678901234567890123456789012345678901234567890123456789012345678901234567890123456789012345678901234567890123456789012345678901234567890123456789012345678901234567890123456789012345678901234567890123456789012
	  #            0         1         2         3         4         5         6         7         8         9         0         1         2         3         4         5         6         7         8         9         0         1         2         3         4         5         6         7         8         9         0         1         2         3         4         5         6
	  #            0                                                                                                   1                                                                                                   2                                                                                                   3
	  mate1s => [ "CAGCGTACGGTATCTAGCTATGGGCATCGATCG" ],
	  mate2s => [ "CAGTCAGCTCCGAGCTATAGGGGTGTGT" ], # rev comped
	  mate1fw => 1, mate2fw => 0,
	  args    => "--local -X 150",
	  report  => "-k 1",
	  pairhits  => [ { "12,78" => 1, "249,315" => 1 } ],
	  hits_are_superset => [ 1 ],
	  cigar_map => [{
		12 => "33M", 249 => "33M",
		78 => "28M", 315 => "28M"
	  }],
	  samoptflags_map => [{
		12  => { "AS:i:66" => 1, "XS:i:0" => 1, "MD:Z:33" => 1,
		         "YT:Z:CP" => 1, "YS:i:56" => 1 },
		78  => { "AS:i:56" => 1, "XS:i:0" => 1, "MD:Z:28" => 1,
		         "YT:Z:CP" => 1, "YS:i:66" => 1 },
		249 => { "AS:i:66" => 1, "XS:i:0" => 1, "MD:Z:33" => 1,
		         "YT:Z:CP" => 1, "YS:i:56" => 1 },
		315 => { "AS:i:56" => 1, "XS:i:0" => 1, "MD:Z:28" => 1,
		         "YT:Z:CP" => 1, "YS:i:66" => 1 },
	  }]
	},

	{ name   => "P.M.2.G. Paired -M 1 w/ 2 paired hit, 2 unpaired hits each, global",
	  #                        0         1         2         3                                   0         1         2                                                                                                                                                      0         1         2         3                                   0         1         2
	  #                        012345678901234567890123456789012                                 0123456789012345678901234567                                                                                                                                               012345678901234567890123456789012                                 0123456789012345678901234567
	  #                        CAGCGTACGGTATCTAGCTATGGGCATCGATCG                                 ACACACCCCTATAGCTCGGAGCTGACTG                                                                                                                                               CAGCGTACGGTATCTAGCTATGGGCATCGATCG                                 ACACACCCCTATAGCTCGGAGCTGACTG
	  ref    => [ "AGACGCAGTCACCAGCGTACGGTATCTAGCTATGGGCATCGATCGACGACGTACGAGCGGTATCTACAGCCACTCATCACACACCCCTATAGCTCGGAGCTGACTGGGTTACTGGGGGGGATGCGTATCGACTATCGACAATATGACGCGTCGGTCACCCCATAATATGCAAAAATTATAGCTCACGACGCGTACTAATAGAAAACGCGCTATCAGCCTCCGACGCGGCGGTATCGAAGACGCAGTCACCAGCGTACGGTATCTAGCTATGGGCATCGATCGACGACGTACGAGCGGTATCTACAGCCACTCATCACACACCCCTATAGCTCGGAGCTGACTGGGTTACTGGGGGGGTATCGA" ],
	  #            012345678901234567890123456789012345678901234567890123456789012345678901234567890123456789012345678901234567890123456789012345678901234567890123456789012345678901234567890123456789012345678901234567890123456789012345678901234567890123456789012345678901234567890123456789012345678901234567890123456789012345678901234567890123456789012345678901234567890123456789012
	  #            0         1         2         3         4         5         6         7         8         9         0         1         2         3         4         5         6         7         8         9         0         1         2         3         4         5         6         7         8         9         0         1         2         3         4         5         6
	  #            0                                                                                                   1                                                                                                   2                                                                                                   3
	  mate1s => [ "CAGCGTACGGTATCTAGCTATGGGCATCGATCG" ],
	  mate2s => [ "CAGTCAGCTCCGAGCTATAGGGGTGTGT" ], # rev comped
	  mate1fw => 1, mate2fw => 0,
	  report  =>   "-M 1 -X 150",
	  pairhits  => [ { "12,78" => 1, "249,315" => 1 } ],
	  hits_are_superset => [ 1 ],
	  cigar_map => [{
		12 => "33M", 249 => "33M",
		78 => "28M", 315 => "28M"
	  }],
	  samoptflags_map => [{
		12  => { "AS:i:0" => 1, "XS:i:0" => 1, "MD:Z:33" => 1,
		         "YM:i:1" => 1, "YP:i:1" => 1, "YT:Z:CP" => 1, "YS:i:0" => 1 },
		78  => { "AS:i:0" => 1, "XS:i:0" => 1, "MD:Z:28" => 1,
		         "YM:i:1" => 1, "YP:i:1" => 1, "YT:Z:CP" => 1, "YS:i:0" => 1 },
		249 => { "AS:i:0" => 1, "XS:i:0" => 1, "MD:Z:33" => 1,
		         "YM:i:1" => 1, "YP:i:1" => 1, "YT:Z:CP" => 1, "YS:i:0" => 1 },
		315 => { "AS:i:0" => 1, "XS:i:0" => 1, "MD:Z:28" => 1,
		         "YM:i:1" => 1, "YP:i:1" => 1, "YT:Z:CP" => 1, "YS:i:0" => 1 },
	  }]
	},

	{ name   => "P.M.2.L. Paired -M 1 w/ 2 paired hit, 2 unpaired hits each, local",
	  #                        0         1         2         3                                   0         1         2                                                                                                                                                      0         1         2         3                                   0         1         2
	  #                        012345678901234567890123456789012                                 0123456789012345678901234567                                                                                                                                               012345678901234567890123456789012                                 0123456789012345678901234567
	  #                        CAGCGTACGGTATCTAGCTATGGGCATCGATCG                                 ACACACCCCTATAGCTCGGAGCTGACTG                                                                                                                                               CAGCGTACGGTATCTAGCTATGGGCATCGATCG                                 ACACACCCCTATAGCTCGGAGCTGACTG
	  ref    => [ "AGACGCAGTCACCAGCGTACGGTATCTAGCTATGGGCATCGATCGACGACGTACGAGCGGTATCTACAGCCACTCATCACACACCCCTATAGCTCGGAGCTGACTGGGTTACTGGGGGGGATGCGTATCGACTATCGACAATATGACGCGTCGGTCACCCCATAATATGCAAAAATTATAGCTCACGACGCGTACTAATAGAAAACGCGCTATCAGCCTCCGACGCGGCGGTATCGAAGACGCAGTCACCAGCGTACGGTATCTAGCTATGGGCATCGATCGACGACGTACGAGCGGTATCTACAGCCACTCATCACACACCCCTATAGCTCGGAGCTGACTGGGTTACTGGGGGGGTATCGA" ],
	  #            012345678901234567890123456789012345678901234567890123456789012345678901234567890123456789012345678901234567890123456789012345678901234567890123456789012345678901234567890123456789012345678901234567890123456789012345678901234567890123456789012345678901234567890123456789012345678901234567890123456789012345678901234567890123456789012345678901234567890123456789012
	  #            0         1         2         3         4         5         6         7         8         9         0         1         2         3         4         5         6         7         8         9         0         1         2         3         4         5         6         7         8         9         0         1         2         3         4         5         6
	  #            0                                                                                                   1                                                                                                   2                                                                                                   3
	  mate1s => [ "CAGCGTACGGTATCTAGCTATGGGCATCGATCG" ],
	  mate2s => [ "CAGTCAGCTCCGAGCTATAGGGGTGTGT" ], # rev comped
	  mate1fw => 1, mate2fw => 0,
	  report  =>   "-M 1 --local -X 150",
	  pairhits  => [ { "12,78" => 1, "249,315" => 1 } ],
	  hits_are_superset => [ 1 ],
	  cigar_map => [{
		12 => "33M", 249 => "33M",
		78 => "28M", 315 => "28M"
	  }],
	  samoptflags_map => [{
		12  => { "AS:i:66" => 1, "XS:i:66" => 1, "MD:Z:33" => 1,
		         "YM:i:1"  => 1, "YP:i:1"  => 1, "YT:Z:CP" => 1, "YS:i:56" => 1 },
		78  => { "AS:i:56" => 1, "XS:i:56" => 1, "MD:Z:28" => 1,
		         "YM:i:1"  => 1, "YP:i:1"  => 1, "YT:Z:CP" => 1, "YS:i:66" => 1 },
		249 => { "AS:i:66" => 1, "XS:i:66" => 1, "MD:Z:33" => 1,
		         "YM:i:1"  => 1, "YP:i:1"  => 1, "YT:Z:CP" => 1, "YS:i:56" => 1 },
		315 => { "AS:i:56" => 1, "XS:i:56" => 1, "MD:Z:28" => 1,
		         "YM:i:1"  => 1, "YP:i:1"  => 1, "YT:Z:CP" => 1, "YS:i:66" => 1 },
	  }]
	},

	{ name   => "P.k.1.G. Paired -k w/ 1 paired hit, 1 unpaired hit each, global",
	  #                        0         1         2         3                                   0         1         2
	  #                        012345678901234567890123456789012                                 0123456789012345678901234567
	  #                        CAGCGTACGGTATCTAGCTATGGGCATCGATCG                                 ACACACCCCTATAGCTCGGAGCTGACTG
	  ref    => [ "AGACGCAGTCACCAGCGTACGGTATCTAGCTATGGGCATCGATCGACGACGTACGAGCGGTATCTACAGCCACTCATCACACACCCCTATAGCTCGGAGCTGACTGGGTTACTGGGGGGGTATCGA" ],
	  #            012345678901234567890123456789012345678901234567890123456789012345678901234567890123456789012345678901234567890123456789012345
	  #            0         1         2         3         4         5         6         7         8         9         0         1         2
	  mate1s => [ "CAGCGTACGGTATCTAGCTATGGGCATCGATCG" ],
	  mate2s => [ "CAGTCAGCTCCGAGCTATAGGGGTGTGT" ], # rev comped
	  mate1fw => 1,  mate2fw => 0,
	  report  =>   "-k 1 -X 150",
	  pairhits  => [ { "12,78" => 1 } ],
	  cigar_map => [{
		12 => "33M",
		78 => "28M"
	  }],
	  samoptflags_map => [{
		12 => { "AS:i:0" => 1, "XS:i:0" => 1, "MD:Z:33" => 1,
		        "YM:i:0" => 1, "YP:i:0" => 1, "YT:Z:CP" => 1, "YS:i:0" => 1 },
		78 => { "AS:i:0" => 1, "XS:i:0" => 1, "MD:Z:28" => 1,
		        "YM:i:0" => 1, "YP:i:0" => 1, "YT:Z:CP" => 1, "YS:i:0" => 1 },
	  }]
	},

	{ name   => "P.k.1.L. Paired -k 1 w/ 1 paired hit, 1 unpaired hit each, local",
	  #                        0         1         2         3                                   0         1         2
	  #                        012345678901234567890123456789012                                 0123456789012345678901234567
	  #                        CAGCGTACGGTATCTAGCTATGGGCATCGATCG                                 ACACACCCCTATAGCTCGGAGCTGACTG
	  ref    => [ "AGACGCAGTCACCAGCGTACGGTATCTAGCTATGGGCATCGATCGACGACGTACGAGCGGTATCTACAGCCACTCATCACACACCCCTATAGCTCGGAGCTGACTGGGTTACTGGGGGGGTATCGA" ],
	  #            012345678901234567890123456789012345678901234567890123456789012345678901234567890123456789012345678901234567890123456789012345
	  #            0         1         2         3         4         5         6         7         8         9         0         1         2
	  mate1s => [ "CAGCGTACGGTATCTAGCTATGGGCATCGATCG" ],
	  mate2s => [ "CAGTCAGCTCCGAGCTATAGGGGTGTGT" ], # rev comped
	  mate1fw => 1,  mate2fw => 0,
	  args    => "--local -X 150",
	  report  => "-k 1",
	  pairhits  => [ { "12,78" => 1 } ],
	  cigar_map => [{
		12 => "33M",
		78 => "28M"
	  }],
	  samoptflags_map => [{
		12 => { "AS:i:66" => 1, "XS:i:0" => 1, "MD:Z:33" => 1,
		        "YM:i:0"  => 1, "YP:i:0" => 1, "YT:Z:CP" => 1, "YS:i:56" => 1 },
		78 => { "AS:i:56" => 1, "XS:i:0" => 1, "MD:Z:28" => 1,
		        "YM:i:0"  => 1, "YP:i:0" => 1, "YT:Z:CP" => 1, "YS:i:66" => 1 },
	  }]
	},

	{ name   => "P.M.1.G. Paired -M w/ 1 paired hit, 1 unpaired hit each, global",
	  #                        0         1         2         3                                   0         1         2
	  #                        012345678901234567890123456789012                                 0123456789012345678901234567
	  #                        CAGCGTACGGTATCTAGCTATGGGCATCGATCG                                 ACACACCCCTATAGCTCGGAGCTGACTG
	  ref    => [ "AGACGCAGTCACCAGCGTACGGTATCTAGCTATGGGCATCGATCGACGACGTACGAGCGGTATCTACAGCCACTCATCACACACCCCTATAGCTCGGAGCTGACTGGGTTACTGGGGGGGTATCGA" ],
	  #            012345678901234567890123456789012345678901234567890123456789012345678901234567890123456789012345678901234567890123456789012345
	  #            0         1         2         3         4         5         6         7         8         9         0         1         2
	  mate1s => [ "CAGCGTACGGTATCTAGCTATGGGCATCGATCG" ],
	  mate2s => [ "CAGTCAGCTCCGAGCTATAGGGGTGTGT" ], # rev comped
	  mate1fw => 1,  mate2fw => 0,
	  args    =>   "-X 150",
	  report  =>   "-M 1",
	  pairhits  => [ { "12,78" => 1 } ],
	  cigar_map => [{
		12 => "33M",
		78 => "28M"
	  }],
	  samoptflags_map => [{
		12 => { "AS:i:0" => 1, "XS:i:0" => 1, "MD:Z:33" => 1,
		        "YM:i:0" => 1, "YP:i:0" => 1, "YT:Z:CP" => 1, "YS:i:0" => 1 },
		78 => { "AS:i:0" => 1, "XS:i:0" => 1, "MD:Z:28" => 1,
		        "YM:i:0" => 1, "YP:i:0" => 1, "YT:Z:CP" => 1, "YS:i:0" => 1 },
	  }]
	},

	{ name   => "P.M.1.L. Paired -M w/ 1 paired hit, 1 unpaired hit each, local",
	  #                          0         1         2         3                                   0         1         2
	  #                          012345678901234567890123456789012                                 0123456789012345678901234567
	  #                          CAGCGTACGGTATCTAGCTATGGGCATCGATCG                                 ACACACCCCTATAGCTCGGAGCTGACTG
	  ref      => [ "AGACGCAGTCACCAGCGTACGGTATCTAGCTATGGGCATCGATCGACGACGTACGAGCGGTATCTACAGCCACTCATCACACACCCCTATAGCTCGGAGCTGACTGGGTTACTGGGGGGGTATCGA" ],
	  #              012345678901234567890123456789012345678901234567890123456789012345678901234567890123456789012345678901234567890123456789012345
	  #              0         1         2         3         4         5         6         7         8         9         0         1         2
	  mate1s   => [ "CAGCGTACGGTATCTAGCTATGGGCATCGATCG" ],
	  mate2s   => [ "CAGTCAGCTCCGAGCTATAGGGGTGTGT" ], # rev comped
	  mate1fw  => 1,  mate2fw => 0,
	  args     =>   "-X 150 --local",
	  report   =>   "-M 1",
	  pairhits => [ { "12,78" => 1 } ],
	  cigar_map => [{
		12 => "33M",
		78 => "28M"
	  }],
	  samoptflags_map => [{
		12 => { "AS:i:66" => 1, "XS:i:0" => 1, "MD:Z:33" => 1,
		        "YM:i:0"  => 1, "YP:i:0" => 1, "YT:Z:CP" => 1, "YS:i:56" => 1 },
		78 => { "AS:i:56" => 1, "XS:i:0" => 1, "MD:Z:28" => 1,
		        "YM:i:0"  => 1, "YP:i:0" => 1, "YT:Z:CP" => 1, "YS:i:66" => 1 },
	  }]
	},

	{ name   => "P.M.58.G. Unpaired -M 5 w/ 8 hits global",
	  #                        0         1         2         3                                   0         1         2                                                                                                                                                      0         1         2         3                                   0         1         2
	  #                        012345678901234567890123456789012                                 0123456789012345678901234567                                                                                                                                               012345678901234567890123456789012                                 0123456789012345678901234567
	  #                        CAGCGTACGGTATCTAGCTATGGGCATCGATCG                                 ACACACCCCTATAGCTCGGAGCTGACTG                                                                                                                                               CAGCGTACGGTATCTAGCTATGGGCATCGATCG                                 ACACACCCCTATAGCTCGGAGCTGACTG                                                                                                                                               CAGCGTACGGTATCTAGCTATGGGCATCGATCG                                 ACACACCCCTATAGCTCGGAGCTGACTG                                                                                                                                               CAGCGTACGGTATCTAGCTATGGGCATCGATCG                                 ACACACCCCTATAGCTCGGAGCTGACTG                                                                                                                                               CAGCGTACGGTATCTAGCTATGGGCATCGATCG                                 ACACACCCCTATAGCTCGGAGCTGACTG                                                                                                                                               CAGCGTACGGTATCTAGCTATGGGCATCGATCG                                 ACACACCCCTATAGCTCGGAGCTGACTG                                                                                                                                               CAGCGTACGGTATCTAGCTATGGGCATCGATCG                                 ACACACCCCTATAGCTCGGAGCTGACTG                                                                                                                                               CAGCGTACGGTATCTAGCTATGGGCATCGATCG                                 ACACACCCCTATAGCTCGGAGCTGACTG                                                                                                                                               CAGCGTACGGTATCTAGCTATGGGCATCGATCG                                 ACACACCCCTATAGCTCGGAGCTGACTG                                                                                                                                               CAGCGTACGGTATCTAGCTATGGGCATCGATCG                                 ACACACCCCTATAGCTCGGAGCTGACTG                                                                                                                                               CAGCGTACGGTATCTAGCTATGGGCATCGATCG                                 ACACACCCCTATAGCTCGGAGCTGACTG
	  ref    => [ "AGACGCAGTCACCAGCGTACGGTATCTAGCTATGGGCATCGATCGACGACGTACGAGCGGTATCTACAGCCACTCATCACACACCCCTATAGCTCGGAGCTGACTGGGTTACTGGGGGGGATGCGTATCGACTATCGACAATATGACGCGTCGGTCACCCCATAATATGCAAAAATTATAGCTCACGACGCGTACTAATAGAAAACGCGCTATCAGCCTCCGACGCGGCGGTATCGAAGACGCAGTCACCAGCGTACGGTATCTAGCTATGGGCATCGATCGACGACGTACGAGCGGTATCTACAGCCACTCATCACACACCCCTATAGCTCGGAGCTGACTGGGTTACTGGGGGGGATGCGTATCGACTATCGACAATATGACGCGTCGGTCACCCCATAATATGCAAAAATTATAGCTCACGACGCGTACTAATAGAAAACGCGCTATCAGCCTCCGACGCGGCGGTATCGAAGACGCAGTCACCAGCGTACGGTATCTAGCTATGGGCATCGATCGACGACGTACGAGCGGTATCTACAGCCACTCATCACACACCCCTATAGCTCGGAGCTGACTGGGTTACTGGGGGGGATGCGTATCGACTATCGACAATATGACGCGTCGGTCACCCCATAATATGCAAAAATTATAGCTCACGACGCGTACTAATAGAAAACGCGCTATCAGCCTCCGACGCGGCGGTATCGAAGACGCAGTCACCAGCGTACGGTATCTAGCTATGGGCATCGATCGACGACGTACGAGCGGTATCTACAGCCACTCATCACACACCCCTATAGCTCGGAGCTGACTGGGTTACTGGGGGGGATGCGTATCGACTATCGACAATATGACGCGTCGGTCACCCCATAATATGCAAAAATTATAGCTCACGACGCGTACTAATAGAAAACGCGCTATCAGCCTCCGACGCGGCGGTATCGAAGACGCAGTCACCAGCGTACGGTATCTAGCTATGGGCATCGATCGACGACGTACGAGCGGTATCTACAGCCACTCATCACACACCCCTATAGCTCGGAGCTGACTGGGTTACTGGGGGGGATGCGTATCGACTATCGACAATATGACGCGTCGGTCACCCCATAATATGCAAAAATTATAGCTCACGACGCGTACTAATAGAAAACGCGCTATCAGCCTCCGACGCGGCGGTATCGAAGACGCAGTCACCAGCGTACGGTATCTAGCTATGGGCATCGATCGACGACGTACGAGCGGTATCTACAGCCACTCATCACACACCCCTATAGCTCGGAGCTGACTGGGTTACTGGGGGGGATGCGTATCGACTATCGACAATATGACGCGTCGGTCACCCCATAATATGCAAAAATTATAGCTCACGACGCGTACTAATAGAAAACGCGCTATCAGCCTCCGACGCGGCGGTATCGAAGACGCAGTCACCAGCGTACGGTATCTAGCTATGGGCATCGATCGACGACGTACGAGCGGTATCTACAGCCACTCATCACACACCCCTATAGCTCGGAGCTGACTGGGTTACTGGGGGGGATGCGTATCGACTATCGACAATATGACGCGTCGGTCACCCCATAATATGCAAAAATTATAGCTCACGACGCGTACTAATAGAAAACGCGCTATCAGCCTCCGACGCGGCGGTATCGAAGACGCAGTCACCAGCGTACGGTATCTAGCTATGGGCATCGATCGACGACGTACGAGCGGTATCTACAGCCACTCATCACACACCCCTATAGCTCGGAGCTGACTGGGTTACTGGGGGGGATGCGTATCGACTATCGACAATATGACGCGTCGGTCACCCCATAATATGCAAAAATTATAGCTCACGACGCGTACTAATAGAAAACGCGCTATCAGCCTCCGACGCGGCGGTATCGAAGACGCAGTCACCAGCGTACGGTATCTAGCTATGGGCATCGATCGACGACGTACGAGCGGTATCTACAGCCACTCATCACACACCCCTATAGCTCGGAGCTGACTGGGTTACTGGGGGGGATGCGTATCGACTATCGACAATATGACGCGTCGGTCACCCCATAATATGCAAAAATTATAGCTCACGACGCGTACTAATAGAAAACGCGCTATCAGCCTCCGACGCGGCGGTATCGAAGACGCAGTCACCAGCGTACGGTATCTAGCTATGGGCATCGATCGACGACGTACGAGCGGTATCTACAGCCACTCATCACACACCCCTATAGCTCGGAGCTGACTGGGTTACTGGGGGGGATGCGTATCGACTATCGACAATATGACGCGTCGGTCACCCCATAATATGCAAAAATTATAGCTCACGACGCGTACTAATAGAAAACGCGCTATCAGCCTCCGACGCGGCGGTATCGAAGACGCAGTCACCAGCGTACGGTATCTAGCTATGGGCATCGATCGACGACGTACGAGCGGTATCTACAGCCACTCATCACACACCCCTATAGCTCGGAGCTGACTGGGTTACTGGGGGGGATGCGTATCGACTATCGACAATATGACGCGTCGGTCACCCCATAATATGCAAAAATTATAGCTCACGACGCGTACTAATAGAAAACGCGCTATCAGCCTCCGACGCGGCGGTATCGA" ],
	  #            012345678901234567890123456789012345678901234567890123456789012345678901234567890123456789012345678901234567890123456789012345678901234567890123456789012345678901234567890123456789012345678901234567890123456789012345678901234567890123456789012345678901234567890123456789012345678901234567890123456789012345678901234567890123456789012345678901234567890123456789012345678901234567890123456789012345678901234567890123456789012345678901234567890123456789012345678901234567890123456789012345678901234567890123456789012345678901234567890123456789012345678901234567890123456789012345678901234567890123456789012345678901234567890123456789012345678901234567890123456789012345678901234567890123456789012345678901234567890123456789012345678901234567890123456789012345678901234567890123456789012345678901234567890123456789012345678901234567890123456789012345678901234567890123456789012345678901234567890123456789012345678901234567890123456789012345678901234567890123456789012345678901234567890123456789012345678901234567890123456789012345678901234567890123456789012345678901234567890123456789012345678901234567890123456789012345678901234567890123456789012345678901234567890123456789012345678901234567890123456789012345678901234567890123456789012345678901234567890123456789012345678901234567890123456789012345678901234567890123456789012345678901234567890123456789012345678901234567890123456789012345678901234567890123456789012345678901234567890123456789012345678901234567890123456789012345678901234567890123456789012345678901234567890123456789012345678901234567890123456789012345678901234567890123456789012345678901234567890123456789012345678901234567890123456789012345678901234567890123456789012345678901234567890123456789012345678901234567890123456789012345678901234567890123456789012345678901234567890123456789012345678901234567890123456789012345678901234567890123456789012345678901234567890123456789012345678901234567890123456789012345678901234567890123456789012345678901234567890123456789012345678901234567890123456789012345678901234567890123456789012345678901234567890123456789012345678901234567890123456789012345678901234567890123456789012345678901234567890123456789012345678901234567890123456789012345678901234567890123456789012345678901234567890123456789012345678901234567890123456789012345678901234567890123456789012345678901234567890123456789012345678901234567890123456789012345678901234567890123456789012345678901234567890123456789012345678901234567890123456789012345678901234567890123456789012345678901234567890123456789012345678901234567890123456789012345678901234567890123456789012345678901234567890123456
	  #            0         1         2         3         4         5         6         7         8         9         0         1         2         3         4         5         6         7         8         9         0         1         2         3         4         5         6         7         8         9         0         1         2         3         4         5         6         7         8         9         0         1         2         3         4         5         6         7         8         9         0         1         2         3         4         5         6         7         8         9         0         1         2         3         4         5         6         7         8         9         0         1         2         3         4         5         6         7         8         9         0         1         2         3         4         5         6         7         8         9         0         1         2         3         4         5         6         7         8         9         0         1         2         3         4         5         6         7         8         9         0         1         2         3         4         5         6         7         8         9         0         1         2         3         4         5         6         7         8         9         0         1         2         3         4         5         6         7         8         9         0         1         2         3         4         5         6         7         8         9         0         1         2         3         4         5         6         7         8         9         0         1         2         3         4         5         6         7         8         9         0         1         2         3         4         5         6         7         8         9         0         1         2         3         4         5         6         7         8         9         0         1         2         3         4         5         6         7         8         9         0         1         2         3         4         5         6         7         8         9         0         1         2         3         4         5         6         7         8         9         0         1         2         3         4         5         6         7         8         9         0         1         2         3         4         5         6         7         8         9         0         1         2         3         4         5         6         7         8         9         0         1         2         3         4         5         6         7         8         9         0
	  #            0                                                                                                   1                                                                                                   2                                                                                                   3                                                                                                   4                                                                                                   5                                                                                                   6                                                                                                   7                                                                                                   8                                                                                                   9                                                                                                   0                                                                                                   1                                                                                                   2                                                                                                   3                                                                                                   4                                                                                                   5                                                                                                   6                                                                                                   7                                                                                                   8                                                                                                   9                                                                                                   0                                                                                                   1                                                                                                   2                                                                                                   3                                                                                                   4                                                                                                   5                                                                                                   6
	  #            0                                                                                                   0                                                                                                   0                                                                                                   0                                                                                                   0                                                                                                   0                                                                                                   0                                                                                                   0                                                                                                   0                                                                                                   0                                                                                                   1                                                                                                   1                                                                                                   1                                                                                                   1                                                                                                   1                                                                                                   1                                                                                                   1                                                                                                   1                                                                                                   1                                                                                                   1                                                                                                   2                                                                                                   2                                                                                                   2                                                                                                   2                                                                                                   2                                                                                                   2                                                                                                   2
	  mate1s => [ "CAGCGTACGGTATCTAGCTATGGGCATCGATCG" ],
	  mate2s => [ "CAGTCAGCTCCGAGCTATAGGGGTGTGT" ], # rev comped
	  args   =>   "-X 150",
	  report =>   "-M 5",
	  pairhits  => [ { "12,78"     => 1, "249,315"   => 1, "486,552"   => 1,
	                   "723,789"   => 1, "960,1026"  => 1, "1197,1263" => 1,
					   "1434,1500" => 1, "1671,1737" => 1, "1908,1974" => 1,
					   "2145,2211" => 1, "2382,2448" => 1 } ],
	  hits_are_superset => [ 1 ],
	  cigar_map => [{
		12   => "33M",   78 => "28M",
		249  => "33M",  315 => "28M",
		486  => "33M",  552 => "28M",
		723  => "33M",  789 => "28M",
		960  => "33M", 1026 => "28M",
		1197 => "33M", 1263 => "28M",
		1434 => "33M", 1500 => "28M",
		1671 => "33M", 1737 => "28M",
		1908 => "33M", 1974 => "28M",
		2145 => "33M", 2211 => "28M",
		2382 => "33M", 2448 => "28M",
	  }],
	  samoptflags_map => [ {
	    12 => {   "AS:i:0" => 1, "XS:i:0" => 1, "XN:i:0"   => 1, "XM:i:0"  => 1,
		          "XO:i:0" => 1, "XG:i:0" => 1, "NM:i:0"   => 1, "MD:Z:33" => 1,
		          "YM:i:1" => 1, "YP:i:1" => 1, "YT:Z:CP"  => 1, "YS:i:0"  => 1 },
	    78 => {   "AS:i:0" => 1, "XS:i:0" => 1, "XN:i:0"   => 1, "XM:i:0"  => 1,
		          "XO:i:0" => 1, "XG:i:0" => 1, "NM:i:0"   => 1, "MD:Z:28" => 1,
		          "YM:i:1" => 1, "YP:i:1" => 1, "YT:Z:CP"  => 1, "YS:i:0"  => 1 },
	    249 => {  "AS:i:0" => 1, "XS:i:0" => 1, "XN:i:0"   => 1, "XM:i:0"  => 1,
		          "XO:i:0" => 1, "XG:i:0" => 1, "NM:i:0"   => 1, "MD:Z:33" => 1,
		          "YM:i:1" => 1, "YP:i:1" => 1, "YT:Z:CP"  => 1, "YS:i:0"  => 1 },
	    315 => {  "AS:i:0" => 1, "XS:i:0" => 1, "XN:i:0"   => 1, "XM:i:0"  => 1,
		          "XO:i:0" => 1, "XG:i:0" => 1, "NM:i:0"   => 1, "MD:Z:28" => 1,
		          "YM:i:1" => 1, "YP:i:1" => 1, "YT:Z:CP"  => 1, "YS:i:0"  => 1 },
	    486 => {  "AS:i:0" => 1, "XS:i:0" => 1, "XN:i:0"   => 1, "XM:i:0"  => 1,
		          "XO:i:0" => 1, "XG:i:0" => 1, "NM:i:0"   => 1, "MD:Z:33" => 1,
		          "YM:i:1" => 1, "YP:i:1" => 1, "YT:Z:CP"  => 1, "YS:i:0"  => 1 },
	    552 => {  "AS:i:0" => 1, "XS:i:0" => 1, "XN:i:0"   => 1, "XM:i:0"  => 1,
		          "XO:i:0" => 1, "XG:i:0" => 1, "NM:i:0"   => 1, "MD:Z:28" => 1,
		          "YM:i:1" => 1, "YP:i:1" => 1, "YT:Z:CP"  => 1, "YS:i:0"  => 1 },
	    723 => {  "AS:i:0" => 1, "XS:i:0" => 1, "XN:i:0"   => 1, "XM:i:0"  => 1,
		          "XO:i:0" => 1, "XG:i:0" => 1, "NM:i:0"   => 1, "MD:Z:33" => 1,
		          "YM:i:1" => 1, "YP:i:1" => 1, "YT:Z:CP"  => 1, "YS:i:0"  => 1 },
	    789 => {  "AS:i:0" => 1, "XS:i:0" => 1, "XN:i:0"   => 1, "XM:i:0"  => 1,
		          "XO:i:0" => 1, "XG:i:0" => 1, "NM:i:0"   => 1, "MD:Z:28" => 1,
		          "YM:i:1" => 1, "YP:i:1" => 1, "YT:Z:CP"  => 1, "YS:i:0"  => 1 },
	    960 => {  "AS:i:0" => 1, "XS:i:0" => 1, "XN:i:0"   => 1, "XM:i:0"  => 1,
		          "XO:i:0" => 1, "XG:i:0" => 1, "NM:i:0"   => 1, "MD:Z:33" => 1,
		          "YM:i:1" => 1, "YP:i:1" => 1, "YT:Z:CP"  => 1, "YS:i:0"  => 1 },
	    1026 => { "AS:i:0" => 1, "XS:i:0" => 1, "XN:i:0"   => 1, "XM:i:0"  => 1,
		          "XO:i:0" => 1, "XG:i:0" => 1, "NM:i:0"   => 1, "MD:Z:28" => 1,
		          "YM:i:1" => 1, "YP:i:1" => 1, "YT:Z:CP"  => 1, "YS:i:0"  => 1 },
	    1197 => { "AS:i:0" => 1, "XS:i:0" => 1, "XN:i:0"   => 1, "XM:i:0"  => 1,
		          "XO:i:0" => 1, "XG:i:0" => 1, "NM:i:0"   => 1, "MD:Z:33" => 1,
		          "YM:i:1" => 1, "YP:i:1" => 1, "YT:Z:CP"  => 1, "YS:i:0"  => 1 },
	    1263 => { "AS:i:0" => 1, "XS:i:0" => 1, "XN:i:0"   => 1, "XM:i:0"  => 1,
		          "XO:i:0" => 1, "XG:i:0" => 1, "NM:i:0"   => 1, "MD:Z:28" => 1,
		          "YM:i:1" => 1, "YP:i:1" => 1, "YT:Z:CP"  => 1, "YS:i:0"  => 1 },
	    1434 => { "AS:i:0" => 1, "XS:i:0" => 1, "XN:i:0"   => 1, "XM:i:0"  => 1,
		          "XO:i:0" => 1, "XG:i:0" => 1, "NM:i:0"   => 1, "MD:Z:33" => 1,
		          "YM:i:1" => 1, "YP:i:1" => 1, "YT:Z:CP"  => 1, "YS:i:0"  => 1 },
	    1500 => { "AS:i:0" => 1, "XS:i:0" => 1, "XN:i:0"   => 1, "XM:i:0"  => 1,
		          "XO:i:0" => 1, "XG:i:0" => 1, "NM:i:0"   => 1, "MD:Z:28" => 1,
		          "YM:i:1" => 1, "YP:i:1" => 1, "YT:Z:CP"  => 1, "YS:i:0"  => 1 },
	    1671 => { "AS:i:0" => 1, "XS:i:0" => 1, "XN:i:0"   => 1, "XM:i:0"  => 1,
		          "XO:i:0" => 1, "XG:i:0" => 1, "NM:i:0"   => 1, "MD:Z:33" => 1,
		          "YM:i:1" => 1, "YP:i:1" => 1, "YT:Z:CP"  => 1, "YS:i:0"  => 1 },
	    1737 => { "AS:i:0" => 1, "XS:i:0" => 1, "XN:i:0"   => 1, "XM:i:0"  => 1,
		          "XO:i:0" => 1, "XG:i:0" => 1, "NM:i:0"   => 1, "MD:Z:28" => 1,
		          "YM:i:1" => 1, "YP:i:1" => 1, "YT:Z:CP"  => 1, "YS:i:0"  => 1 },
	    1908 => { "AS:i:0" => 1, "XS:i:0" => 1, "XN:i:0"   => 1, "XM:i:0"  => 1,
		          "XO:i:0" => 1, "XG:i:0" => 1, "NM:i:0"   => 1, "MD:Z:33" => 1,
		          "YM:i:1" => 1, "YP:i:1" => 1, "YT:Z:CP"  => 1, "YS:i:0"  => 1 },
	    1974 => { "AS:i:0" => 1, "XS:i:0" => 1, "XN:i:0"   => 1, "XM:i:0"  => 1,
		          "XO:i:0" => 1, "XG:i:0" => 1, "NM:i:0"   => 1, "MD:Z:28" => 1,
		          "YM:i:1" => 1, "YP:i:1" => 1, "YT:Z:CP"  => 1, "YS:i:0"  => 1 },
	    2145 => { "AS:i:0" => 1, "XS:i:0" => 1, "XN:i:0"   => 1, "XM:i:0"  => 1,
		          "XO:i:0" => 1, "XG:i:0" => 1, "NM:i:0"   => 1, "MD:Z:33" => 1,
		          "YM:i:1" => 1, "YP:i:1" => 1, "YT:Z:CP"  => 1, "YS:i:0"  => 1 },
	    2211 => { "AS:i:0" => 1, "XS:i:0" => 1, "XN:i:0"   => 1, "XM:i:0"  => 1,
		          "XO:i:0" => 1, "XG:i:0" => 1, "NM:i:0"   => 1, "MD:Z:28" => 1,
		          "YM:i:1" => 1, "YP:i:1" => 1, "YT:Z:CP"  => 1, "YS:i:0"  => 1 },
	    2382 => { "AS:i:0" => 1, "XS:i:0" => 1, "XN:i:0"   => 1, "XM:i:0"  => 1,
		          "XO:i:0" => 1, "XG:i:0" => 1, "NM:i:0"   => 1, "MD:Z:33" => 1,
		          "YM:i:1" => 1, "YP:i:1" => 1, "YT:Z:CP"  => 1, "YS:i:0"  => 1 },
	    2448 => { "AS:i:0" => 1, "XS:i:0" => 1, "XN:i:0"   => 1, "XM:i:0"  => 1,
		          "XO:i:0" => 1, "XG:i:0" => 1, "NM:i:0"   => 1, "MD:Z:28" => 1,
		          "YM:i:1" => 1, "YP:i:1" => 1, "YT:Z:CP"  => 1, "YS:i:0"  => 1 },
	} ] },

	{ name   => "P.M.58.L. Unpaired -M 5 w/ 8 hits local",
	  #                        0         1         2         3                                   0         1         2                                                                                                                                                      0         1         2         3                                   0         1         2
	  #                        012345678901234567890123456789012                                 0123456789012345678901234567                                                                                                                                               012345678901234567890123456789012                                 0123456789012345678901234567
	  #                        CAGCGTACGGTATCTAGCTATGGGCATCGATCG                                 ACACACCCCTATAGCTCGGAGCTGACTG                                                                                                                                               CAGCGTACGGTATCTAGCTATGGGCATCGATCG                                 ACACACCCCTATAGCTCGGAGCTGACTG                                                                                                                                               CAGCGTACGGTATCTAGCTATGGGCATCGATCG                                 ACACACCCCTATAGCTCGGAGCTGACTG                                                                                                                                               CAGCGTACGGTATCTAGCTATGGGCATCGATCG                                 ACACACCCCTATAGCTCGGAGCTGACTG                                                                                                                                               CAGCGTACGGTATCTAGCTATGGGCATCGATCG                                 ACACACCCCTATAGCTCGGAGCTGACTG                                                                                                                                               CAGCGTACGGTATCTAGCTATGGGCATCGATCG                                 ACACACCCCTATAGCTCGGAGCTGACTG                                                                                                                                               CAGCGTACGGTATCTAGCTATGGGCATCGATCG                                 ACACACCCCTATAGCTCGGAGCTGACTG                                                                                                                                               CAGCGTACGGTATCTAGCTATGGGCATCGATCG                                 ACACACCCCTATAGCTCGGAGCTGACTG
	  ref    => [ "AGACGCAGTCACCAGCGTACGGTATCTAGCTATGGGCATCGATCGACGACGTACGAGCGGTATCTACAGCCACTCATCACACACCCCTATAGCTCGGAGCTGACTGGGTTACTGGGGGGGATGCGTATCGACTATCGACAATATGACGCGTCGGTCACCCCATAATATGCAAAAATTATAGCTCACGACGCGTACTAATAGAAAACGCGCTATCAGCCTCCGACGCGGCGGTATCGAAGACGCAGTCACCAGCGTACGGTATCTAGCTATGGGCATCGATCGACGACGTACGAGCGGTATCTACAGCCACTCATCACACACCCCTATAGCTCGGAGCTGACTGGGTTACTGGGGGGGATGCGTATCGACTATCGACAATATGACGCGTCGGTCACCCCATAATATGCAAAAATTATAGCTCACGACGCGTACTAATAGAAAACGCGCTATCAGCCTCCGACGCGGCGGTATCGAAGACGCAGTCACCAGCGTACGGTATCTAGCTATGGGCATCGATCGACGACGTACGAGCGGTATCTACAGCCACTCATCACACACCCCTATAGCTCGGAGCTGACTGGGTTACTGGGGGGGATGCGTATCGACTATCGACAATATGACGCGTCGGTCACCCCATAATATGCAAAAATTATAGCTCACGACGCGTACTAATAGAAAACGCGCTATCAGCCTCCGACGCGGCGGTATCGAAGACGCAGTCACCAGCGTACGGTATCTAGCTATGGGCATCGATCGACGACGTACGAGCGGTATCTACAGCCACTCATCACACACCCCTATAGCTCGGAGCTGACTGGGTTACTGGGGGGGATGCGTATCGACTATCGACAATATGACGCGTCGGTCACCCCATAATATGCAAAAATTATAGCTCACGACGCGTACTAATAGAAAACGCGCTATCAGCCTCCGACGCGGCGGTATCGAAGACGCAGTCACCAGCGTACGGTATCTAGCTATGGGCATCGATCGACGACGTACGAGCGGTATCTACAGCCACTCATCACACACCCCTATAGCTCGGAGCTGACTGGGTTACTGGGGGGGATGCGTATCGACTATCGACAATATGACGCGTCGGTCACCCCATAATATGCAAAAATTATAGCTCACGACGCGTACTAATAGAAAACGCGCTATCAGCCTCCGACGCGGCGGTATCGAAGACGCAGTCACCAGCGTACGGTATCTAGCTATGGGCATCGATCGACGACGTACGAGCGGTATCTACAGCCACTCATCACACACCCCTATAGCTCGGAGCTGACTGGGTTACTGGGGGGGATGCGTATCGACTATCGACAATATGACGCGTCGGTCACCCCATAATATGCAAAAATTATAGCTCACGACGCGTACTAATAGAAAACGCGCTATCAGCCTCCGACGCGGCGGTATCGAAGACGCAGTCACCAGCGTACGGTATCTAGCTATGGGCATCGATCGACGACGTACGAGCGGTATCTACAGCCACTCATCACACACCCCTATAGCTCGGAGCTGACTGGGTTACTGGGGGGGATGCGTATCGACTATCGACAATATGACGCGTCGGTCACCCCATAATATGCAAAAATTATAGCTCACGACGCGTACTAATAGAAAACGCGCTATCAGCCTCCGACGCGGCGGTATCGAAGACGCAGTCACCAGCGTACGGTATCTAGCTATGGGCATCGATCGACGACGTACGAGCGGTATCTACAGCCACTCATCACACACCCCTATAGCTCGGAGCTGACTGGGTTACTGGGGGGGATGCGTATCGACTATCGACAATATGACGCGTCGGTCACCCCATAATATGCAAAAATTATAGCTCACGACGCGTACTAATAGAAAACGCGCTATCAGCCTCCGACGCGGCGGTATCGAAGACGCAGTC" ],
	  #            0123456789012345678901234567890123456789012345678901234567890123456789012345678901234567890123456789012345678901234567890123456789012345678901234567890123456789012345678901234567890123456789012345678901234567890123456789012345678901234567890123456789012345678901234567890123456789012345678901234567890123456789012345678901234567890123456789012345678901234567890123456789012345678901234567890123456789012345678901234567890123456789012345678901234567890123456789012345678901234567890123456789012345678901234567890123456789012345678901234567890123456789012345678901234567890123456789012345678901234567890123456789012345678901234567890123456789012345678901234567890123456789012345678901234567890123456789012345678901234567890123456789012345678901234567890123456789012345678901234567890123456789012345678901234567890123456789012345678901234567890123456789012345678901234567890123456789012345678901234567890123456789012345678901234567890123456789012345678901234567890123456789012345678901234567890123456789012345678901234567890123456789012345678901234567890123456789012345678901234567890123456789012345678901234567890123456789012345678901234567890123456789012345678901234567890123456789012345678901234567890123456789012345678901234567890123456789012345678901234567890123456789012345678901234567890123456789012345678901234567890123456789012345678901234567890123456789012345678901234567890123456789012345678901234567890123456789012345678901234567890123456789012345678901234567890123456789012345678901234567890123456789012345678901234567890123456789012345678901234567890123456789012345678901234567890123456789012345678901234567890123456789012345678901234567890123456789012345678901234567890123456789012345678901234567890123456789012345678901234567890123456789012345678901234567890123456789012345678901234567890123456789012345678901234567890123456789012345678901234567890123456789012345678901234567890123456789012345
	  #            0         1         2         3         4         5         6         7         8         9         0         1         2         3         4         5         6         7         8         9         0         1         2         3         4         5         6         7         8         9         0         1         2         3         4         5         6         7         8         9         0         1         2         3         4         5         6         7         8         9         0         1         2         3         4         5         6         7         8         9         0         1         2         3         4         5         6         7         8         9         0         1         2         3         4         5         6         7         8         9         0         1         2         3         4         5         6         7         8         9         0         1         2         3         4         5         6         7         8         9         0         1         2         3         4         5         6         7         8         9         0         1         2         3         4         5         6         7         8         9         0         1         2         3         4         5         6         7         8         9         0         1         2         3         4         5         6         7         8         9         0         1         2         3         4         5         6         7         8         9         0         1         2         3         4         5         6         7         8         9         0         1         2         3         4         5         6         7         8         9         0         1         2         3         4         5         6         7         8         9         0         1         2         3         4         5         6         7         8         9         0
	  #            0                                                                                                   1                                                                                                   2                                                                                                   3                                                                                                   4                                                                                                   5                                                                                                   6                                                                                                   7                                                                                                   8                                                                                                   9                                                                                                   0                                                                                                   1                                                                                                   2                                                                                                   3                                                                                                   4                                                                                                   5                                                                                                   6                                                                                                   7                                                                                                   8                                                                                                   9
	  #            0                                                                                                   0                                                                                                   0                                                                                                   0                                                                                                   0                                                                                                   0                                                                                                   0                                                                                                   0                                                                                                   0                                                                                                   0                                                                                                   1                                                                                                   1                                                                                                   1                                                                                                   1                                                                                                   1                                                                                                   1                                                                                                   1                                                                                                   1                                                                                                   1                                                                                                   1
	  mate1s => [ "CAGCGTACGGTATCTAGCTATGGGCATCGATCG" ],
	  mate2s => [ "CAGTCAGCTCCGAGCTATAGGGGTGTGT" ], # rev comped
	  args   =>   "--local -X 150",
	  report =>   "-M 5",
	  pairhits  => [ { "12,78"     => 1, "249,315"   => 1, "486,552"   => 1,
	                   "723,789"   => 1, "960,1026"  => 1, "1197,1263" => 1,
					   "1434,1500" => 1, "1671,1737" => 1 } ],
	  hits_are_superset => [ 1 ],
	  cigar_map => [{
		12   => "33M",   78 => "28M",
		249  => "33M",  315 => "28M",
		486  => "33M",  552 => "28M",
		723  => "33M",  789 => "28M",
		960  => "33M", 1026 => "28M",
		1197 => "33M", 1263 => "28M",
		1434 => "33M", 1500 => "28M",
		1671 => "33M", 1737 => "28M"
	  }],
	  samoptflags_map => [ {
	    12 => {   "AS:i:66" => 1, "XS:i:66" => 1, "XN:i:0"   => 1, "XM:i:0"  => 1,
		          "XO:i:0" => 1, "XG:i:0" => 1, "NM:i:0"   => 1, "MD:Z:33" => 1,
		          "YM:i:1" => 1, "YP:i:1" => 1, "YT:Z:CP"  => 1, "YS:i:56"  => 1 },
	    78 => {   "AS:i:56" => 1, "XS:i:56" => 1, "XN:i:0"   => 1, "XM:i:0"  => 1,
		          "XO:i:0" => 1, "XG:i:0" => 1, "NM:i:0"   => 1, "MD:Z:28" => 1,
		          "YM:i:1" => 1, "YP:i:1" => 1, "YT:Z:CP"  => 1, "YS:i:66"  => 1 },
	    249 => {  "AS:i:66" => 1, "XS:i:66" => 1, "XN:i:0"   => 1, "XM:i:0"  => 1,
		          "XO:i:0" => 1, "XG:i:0" => 1, "NM:i:0"   => 1, "MD:Z:33" => 1,
		          "YM:i:1" => 1, "YP:i:1" => 1, "YT:Z:CP"  => 1, "YS:i:56"  => 1 },
	    315 => {  "AS:i:56" => 1, "XS:i:56" => 1, "XN:i:0"   => 1, "XM:i:0"  => 1,
		          "XO:i:0" => 1, "XG:i:0" => 1, "NM:i:0"   => 1, "MD:Z:28" => 1,
		          "YM:i:1" => 1, "YP:i:1" => 1, "YT:Z:CP"  => 1, "YS:i:66"  => 1 },
	    486 => {  "AS:i:66" => 1, "XS:i:66" => 1, "XN:i:0"   => 1, "XM:i:0"  => 1,
		          "XO:i:0" => 1, "XG:i:0" => 1, "NM:i:0"   => 1, "MD:Z:33" => 1,
		          "YM:i:1" => 1, "YP:i:1" => 1, "YT:Z:CP"  => 1, "YS:i:56"  => 1 },
	    552 => {  "AS:i:56" => 1, "XS:i:56" => 1, "XN:i:0"   => 1, "XM:i:0"  => 1,
		          "XO:i:0" => 1, "XG:i:0" => 1, "NM:i:0"   => 1, "MD:Z:28" => 1,
		          "YM:i:1" => 1, "YP:i:1" => 1, "YT:Z:CP"  => 1, "YS:i:66"  => 1 },
	    723 => {  "AS:i:66" => 1, "XS:i:66" => 1, "XN:i:0"   => 1, "XM:i:0"  => 1,
		          "XO:i:0" => 1, "XG:i:0" => 1, "NM:i:0"   => 1, "MD:Z:33" => 1,
		          "YM:i:1" => 1, "YP:i:1" => 1, "YT:Z:CP"  => 1, "YS:i:56"  => 1 },
	    789 => {  "AS:i:56" => 1, "XS:i:56" => 1, "XN:i:0"   => 1, "XM:i:0"  => 1,
		          "XO:i:0" => 1, "XG:i:0" => 1, "NM:i:0"   => 1, "MD:Z:28" => 1,
		          "YM:i:1" => 1, "YP:i:1" => 1, "YT:Z:CP"  => 1, "YS:i:66"  => 1 },
	    960 => {  "AS:i:66" => 1, "XS:i:66" => 1, "XN:i:0"   => 1, "XM:i:0"  => 1,
		          "XO:i:0" => 1, "XG:i:0" => 1, "NM:i:0"   => 1, "MD:Z:33" => 1,
		          "YM:i:1" => 1, "YP:i:1" => 1, "YT:Z:CP"  => 1, "YS:i:56"  => 1 },
	    1026 => { "AS:i:56" => 1, "XS:i:56" => 1, "XN:i:0"   => 1, "XM:i:0"  => 1,
		          "XO:i:0" => 1, "XG:i:0" => 1, "NM:i:0"   => 1, "MD:Z:28" => 1,
		          "YM:i:1" => 1, "YP:i:1" => 1, "YT:Z:CP"  => 1, "YS:i:66"  => 1 },
	    1197 => { "AS:i:66" => 1, "XS:i:66" => 1, "XN:i:0"   => 1, "XM:i:0"  => 1,
		          "XO:i:0" => 1, "XG:i:0" => 1, "NM:i:0"   => 1, "MD:Z:33" => 1,
		          "YM:i:1" => 1, "YP:i:1" => 1, "YT:Z:CP"  => 1, "YS:i:56"  => 1 },
	    1263 => { "AS:i:56" => 1, "XS:i:56" => 1, "XN:i:0"   => 1, "XM:i:0"  => 1,
		          "XO:i:0" => 1, "XG:i:0" => 1, "NM:i:0"   => 1, "MD:Z:28" => 1,
		          "YM:i:1" => 1, "YP:i:1" => 1, "YT:Z:CP"  => 1, "YS:i:66"  => 1 },
	    1434 => { "AS:i:66" => 1, "XS:i:66" => 1, "XN:i:0"   => 1, "XM:i:0"  => 1,
		          "XO:i:0" => 1, "XG:i:0" => 1, "NM:i:0"   => 1, "MD:Z:33" => 1,
		          "YM:i:1" => 1, "YP:i:1" => 1, "YT:Z:CP"  => 1, "YS:i:56"  => 1 },
	    1500 => { "AS:i:56" => 1, "XS:i:56" => 1, "XN:i:0"   => 1, "XM:i:0"  => 1,
		          "XO:i:0" => 1, "XG:i:0" => 1, "NM:i:0"   => 1, "MD:Z:28" => 1,
		          "YM:i:1" => 1, "YP:i:1" => 1, "YT:Z:CP"  => 1, "YS:i:66"  => 1 },
	    1671 => { "AS:i:66" => 1, "XS:i:66" => 1, "XN:i:0"   => 1, "XM:i:0"  => 1,
		          "XO:i:0" => 1, "XG:i:0" => 1, "NM:i:0"   => 1, "MD:Z:33" => 1,
		          "YM:i:1" => 1, "YP:i:1" => 1, "YT:Z:CP"  => 1, "YS:i:56"  => 1 },
	    1737 => { "AS:i:56" => 1, "XS:i:56" => 1, "XN:i:0"   => 1, "XM:i:0"  => 1,
		          "XO:i:0" => 1, "XG:i:0" => 1, "NM:i:0"   => 1, "MD:Z:28" => 1,
		          "YM:i:1" => 1, "YP:i:1" => 1, "YT:Z:CP"  => 1, "YS:i:66"  => 1 },
	} ] },

	#
	# Unpaired
	#

	{ name   => "U.M.1.G. Unpaired -M w/ 1 hit global",
	  #                        0         1         2         3
	  #                        012345678901234567890123456789012
	  #                        CAGCGTACGGTATCTAGCTATGGGCATCGATCG
	  #                        CAGCGTACGGTATCTAGCTATG
	  #                                GGTATCTAGCTATGGGCATCGA
	  #            AGACGCAGTCACCAGCGTACGGTATCTAGCTATGGGCATCGATCGACGACGTACGA
	  ref    => [ "AGACGCAGTCACCAGCGTACGGTATCTAGCTATGGGCATCGATCGACGACGTACGA" ],
	  #            01234567890123456789012345678901234567890123456789012345
	  #            0         1         2         3         4         5
	  reads  => [ "CAGCGTACGGTATCTAGCTATGGGCATCGATCG" ],
	  report =>   "-M 1",
	  hits   => [ { 12 => 1 } ],
	  cigar  => [ "33M" ],
	  samoptflags => [{
		"AS:i:0"   => 1, # alignment score
		"XS:i:0"   => 1, # suboptimal alignment score
		"XN:i:0"   => 1, # num ambiguous ref bases
		"XM:i:0"   => 1, # num mismatches
		"XO:i:0"   => 1, # num gap opens
		"XG:i:0"   => 1, # num gap extensions
		"NM:i:0"   => 1, # num edits
		"MD:Z:33"  => 1, # mismatching positions/bases
		"YM:i:0"   => 1, # read aligned repetitively in unpaired fashion
		"YT:Z:UU"  => 1, # unpaired read aligned in unpaired fashion
	}]
	},

	{ name   => "U.M.1.L. Unpaired -M w/ 1 hit local",
	  #                        0         1         2         3
	  #                        012345678901234567890123456789012
	  #                        CAGCGTACGGTATCTAGCTATGGGCATCGATCG
	  ref    => [ "AGACGCAGTCACCAGCGTACGGTATCTAGCTATGGGCATCGATCGACGACGTACGA" ],
	  #            01234567890123456789012345678901234567890123456789012345
	  #            0         1         2         3         4         5
	  reads  => [ "CAGCGTACGGTATCTAGCTATGGGCATCGATCG" ],
	  args   =>   "--local",
	  report =>   "-M 1",
	  hits   => [ { 12 => 1 } ],
	  cigar  => [ "33M" ],
	  samoptflags => [{
		"AS:i:66"  => 1, # alignment score
		"XS:i:0"   => 1, # suboptimal alignment score
		"XN:i:0"   => 1, # num ambiguous ref bases
		"XM:i:0"   => 1, # num mismatches
		"XO:i:0"   => 1, # num gap opens
		"XG:i:0"   => 1, # num gap extensions
		"NM:i:0"   => 1, # num edits
		"MD:Z:33"  => 1, # mismatching positions/bases
		"YM:i:0"   => 1, # read aligned repetitively in unpaired fashion
		"YT:Z:UU"  => 1, # unpaired read aligned in unpaired fashion
	}]
	},

	{ name   => "U.k.1.G. Unpaired -k 1 w/ 1 hit global",
	  #                        0         1         2         3
	  #                        012345678901234567890123456789012
	  #                        CAGCGTACGGTATCTAGCTATGGGCATCGATCG
	  ref    => [ "AGACGCAGTCACCAGCGTACGGTATCTAGCTATGGGCATCGATCGACGACGTACGA" ],
	  #            01234567890123456789012345678901234567890123456789012345
	  #            0         1         2         3         4         5
	  reads  => [ "CAGCGTACGGTATCTAGCTATGGGCATCGATCG" ],
	  report =>   "-k 1",
	  hits   => [ { 12 => 1 } ],
	  cigar  => [ "33M" ],
	  samoptflags => [ {
		"AS:i:0"   => 1, # alignment score
		"XS:i:0"   => 1, # suboptimal alignment score
		"XN:i:0"   => 1, # num ambiguous ref bases
		"XM:i:0"   => 1, # num mismatches
		"XO:i:0"   => 1, # num gap opens
		"XG:i:0"   => 1, # num gap extensions
		"NM:i:0"   => 1, # num edits
		"MD:Z:33"  => 1, # mismatching positions/bases
		"YT:Z:UU"  => 1, # unpaired read aligned in unpaired fashion
	} ] },

	{ name   => "U.M.1.L. Unpaired -m w/ 1 hit local",
	  #                        0         1         2         3
	  #                        012345678901234567890123456789012
	  #                        CAGCGTACGGTATCTAGCTATGGGCATCGATCG
	  ref    => [ "AGACGCAGTCACCAGCGTACGGTATCTAGCTATGGGCATCGATCGACGACGTACGA" ],
	  #            01234567890123456789012345678901234567890123456789012345
	  #            0         1         2         3         4         5
	  reads  => [ "CAGCGTACGGTATCTAGCTATGGGCATCGATCG" ],
	  args   => "--local",
	  report => "-k 1",
	  hits   => [ { 12 => 1 } ],
	  cigar  => [ "33M" ],
	  samoptflags => [ {
		"AS:i:66"  => 1, # alignment score
		"XS:i:0"   => 1, # suboptimal alignment score
		"XN:i:0"   => 1, # num ambiguous ref bases
		"XM:i:0"   => 1, # num mismatches
		"XO:i:0"   => 1, # num gap opens
		"XG:i:0"   => 1, # num gap extensions
		"NM:i:0"   => 1, # num edits
		"MD:Z:33"  => 1, # mismatching positions/bases
		"YT:Z:UU"  => 1, # unpaired read aligned in unpaired fashion
	} ] },

	{ name   => "U.M.2.G. Unpaired -M 1 w/ 2 hit global",
	  #                  0         1         2                     0         1         2
	  #                  012345678901234567890123456789            012345678901234567890123456789
	  #                  AGATTACGGATCTACGATTCGAGTCGGTCA            AGATTACGGATCTACGATTCGAGTCGGTCA
	  ref    => [ "AGACGCAGATTACGGATCTACGATTCGAGTCGGTCAGTCACCAGCGTAAGATTACGGATCTACGATTCGAGTCGGTCAAGTGCGA" ],
	  #            0123456789012345678901234567890123456789012345678901234567890123456789012345678901234
	  #            0         1         2         3         4         5         6         7         8
	  reads  => [ "AGATTACGGATCTACGATTCGAGTCGGTCA" ],
	  args   =>   "",
	  report =>   "-M 1",
	  hits   => [ { 6 => 1, 48 => 1 } ],
	  hits_are_superset => [ 1 ],
	  cigar  => [ "30M" ],
	  samoptflags => [ {
		"AS:i:0"   => 1, # alignment score
		"XS:i:0"   => 1, # suboptimal alignment score
		"XN:i:0"   => 1, # num ambiguous ref bases
		"XM:i:0"   => 1, # num mismatches
		"XO:i:0"   => 1, # num gap opens
		"XG:i:0"   => 1, # num gap extensions
		"NM:i:0"   => 1, # num edits
		"MD:Z:30"  => 1, # mismatching positions/bases
		"YM:i:1"   => 1, # read aligned repetitively in unpaired fashion
		"YT:Z:UU"  => 1, # unpaired read aligned in unpaired fashion
	} ] },

	{ name   => "U.M.2.L. Unpaired -M 1 w/ 2 hit local",
	  #                  0         1         2                     0         1         2
	  #                  012345678901234567890123456789            012345678901234567890123456789
	  #                  AGATTACGGATCTACGATTCGAGTCGGTCA            AGATTACGGATCTACGATTCGAGTCGGTCA
	  ref    => [ "AGACGCAGATTACGGATCTACGATTCGAGTCGGTCAGTCACCAGCGTAAGATTACGGATCTACGATTCGAGTCGGTCAAGTGCGA" ],
	  #            0123456789012345678901234567890123456789012345678901234567890123456789012345678901234
	  #            0         1         2         3         4         5         6         7         8
	  reads  => [ "AGATTACGGATCTACGATTCGAGTCGGTCA" ],
	  args   =>   "--local",
	  report =>   "-M 1",
	  hits   => [ { 6 => 1, 48 => 1 } ],
	  hits_are_superset => [ 1 ],
	  cigar  => [ "30M" ],
	  samoptflags => [ {
		"AS:i:60"  => 1, # alignment score
		"XS:i:60"  => 1, # suboptimal alignment score
		"XN:i:0"   => 1, # num ambiguous ref bases
		"XM:i:0"   => 1, # num mismatches
		"XO:i:0"   => 1, # num gap opens
		"XG:i:0"   => 1, # num gap extensions
		"NM:i:0"   => 1, # num edits
		"MD:Z:30"  => 1, # mismatching positions/bases
		"YM:i:1"   => 1, # read aligned repetitively in unpaired fashion
		"YT:Z:UU"  => 1, # unpaired read aligned in unpaired fashion
	} ] },

	{ name   => "U.k.2.G. Unpaired -k 1 w/ 2 hit global",
	  #                  0         1         2                     0         1         2
	  #                  012345678901234567890123456789            012345678901234567890123456789
	  #                  AGATTACGGATCTACGATTCGAGTCGGTCA            AGATTACGGATCTACGATTCGAGTCGGTCA
	  ref    => [ "AGACGCAGATTACGGATCTACGATTCGAGTCGGTCAGTCACCAGCGTAAGATTACGGATCTACGATTCGAGTCGGTCAAGTGCGA" ],
	  #            0123456789012345678901234567890123456789012345678901234567890123456789012345678901234
	  #            0         1         2         3         4         5         6         7         8
	  reads  => [ "AGATTACGGATCTACGATTCGAGTCGGTCA" ],
	  report =>   "-k 1",
	  hits   => [ { 6 => 1, 48 => 1 } ],
	  hits_are_superset => [ 1 ],
	  cigar  => [ "30M" ],
	  samoptflags => [ {
		"AS:i:0"   => 1, # alignment score
		"XS:i:0"   => 1, # suboptimal alignment score
		"XN:i:0"   => 1, # num ambiguous ref bases
		"XM:i:0"   => 1, # num mismatches
		"XO:i:0"   => 1, # num gap opens
		"XG:i:0"   => 1, # num gap extensions
		"NM:i:0"   => 1, # num edits
		"MD:Z:30"  => 1, # mismatching positions/bases
		"YM:i:0"   => 1, # read aligned repetitively in unpaired fashion
		"YT:Z:UU"  => 1, # unpaired read aligned in unpaired fashion
	} ] },

	{ name   => "U.k.2.L. Unpaired -k 1 w/ 2 hit local",
	  #                  0         1         2                     0         1         2
	  #                  012345678901234567890123456789            012345678901234567890123456789
	  #                  AGATTACGGATCTACGATTCGAGTCGGTCA            AGATTACGGATCTACGATTCGAGTCGGTCA
	  ref    => [ "AGACGCAGATTACGGATCTACGATTCGAGTCGGTCAGTCACCAGCGTAAGATTACGGATCTACGATTCGAGTCGGTCAAGTGCGA" ],
	  #            0123456789012345678901234567890123456789012345678901234567890123456789012345678901234
	  #            0         1         2         3         4         5         6         7         8
	  reads  => [ "AGATTACGGATCTACGATTCGAGTCGGTCA" ],
	  report =>   "-k 1",
	  hits   => [ { 6 => 1, 48 => 1 } ],
	  hits_are_superset => [ 1 ],
	  cigar  => [ "30M" ],
	  samoptflags => [ {
		"AS:i:0"   => 1, # alignment score
		"XS:i:0"   => 1, # suboptimal alignment score
		"XN:i:0"   => 1, # num ambiguous ref bases
		"XM:i:0"   => 1, # num mismatches
		"XO:i:0"   => 1, # num gap opens
		"XG:i:0"   => 1, # num gap extensions
		"NM:i:0"   => 1, # num edits
		"MD:Z:30"  => 1, # mismatching positions/bases
		"YM:i:0"   => 1, # read aligned repetitively in unpaired fashion
		"YT:Z:UU"  => 1, # unpaired read aligned in unpaired fashion
	} ] },

	{ name   => "U.M.22.G. Unpaired -M 2 w/ 2 hit global",
	  #                  0         1         2                     0         1         2
	  #                  012345678901234567890123456789            012345678901234567890123456789
	  #                  AGATTACGGATCTACGATTCGAGTCGGTCA            AGATTACGGATCTACGATTCGAGTCGGTCA
	  ref    => [ "AGACGCAGATTACGGATCTACGATTCGAGTCGGTCAGTCACCAGCGTAAGATTACGGATCTACGATTCGAGTCGGTCAAGTGCGA" ],
	  #            0123456789012345678901234567890123456789012345678901234567890123456789012345678901234
	  #            0         1         2         3         4         5         6         7         8
	  reads  => [ "AGATTACGGATCTACGATTCGAGTCGGTCA" ],
	  report =>   "-M 2",
	  hits   => [ { 6 => 1, 48 => 1 } ],
	  cigar  => [ "30M" ],
	  hits_are_superset => [ 1 ],
	  samoptflags => [ {
		"AS:i:0"   => 1, # alignment score
		"XS:i:0"   => 1, # suboptimal alignment score
		"XN:i:0"   => 1, # num ambiguous ref bases
		"XM:i:0"   => 1, # num mismatches
		"XO:i:0"   => 1, # num gap opens
		"XG:i:0"   => 1, # num gap extensions
		"NM:i:0"   => 1, # num edits
		"MD:Z:30"  => 1, # mismatching positions/bases
		"YM:i:0"   => 1, # read aligned repetitively in unpaired fashion
		"YT:Z:UU"  => 1, # unpaired read aligned in unpaired fashion
	} ] },

	{ name   => "U.M.22.L. Unpaired -M 2 w/ 2 hit local",
	  #                  0         1         2                     0         1         2
	  #                  012345678901234567890123456789            012345678901234567890123456789
	  #                  AGATTACGGATCTACGATTCGAGTCGGTCA            AGATTACGGATCTACGATTCGAGTCGGTCA
	  ref    => [ "AGACGCAGATTACGGATCTACGATTCGAGTCGGTCAGTCACCAGCGTAAGATTACGGATCTACGATTCGAGTCGGTCAAGTGCGA" ],
	  #            0123456789012345678901234567890123456789012345678901234567890123456789012345678901234
	  #            0         1         2         3         4         5         6         7         8
	  reads  => [ "AGATTACGGATCTACGATTCGAGTCGGTCA" ],
	  report =>   "-M 2 --local",
	  hits   => [ { 6 => 1, 48 => 1 } ],
	  cigar  => [ "30M" ],
	  hits_are_superset => [ 1 ],
	  samoptflags => [ {
		"AS:i:60"  => 1, # alignment score
		"XS:i:60"  => 1, # suboptimal alignment score
		"XN:i:0"   => 1, # num ambiguous ref bases
		"XM:i:0"   => 1, # num mismatches
		"XO:i:0"   => 1, # num gap opens
		"XG:i:0"   => 1, # num gap extensions
		"NM:i:0"   => 1, # num edits
		"MD:Z:30"  => 1, # mismatching positions/bases
		"YM:i:0"   => 1, # read aligned repetitively in unpaired fashion
		"YT:Z:UU"  => 1, # unpaired read aligned in unpaired fashion
	} ] },

	{ name   => "U.k.22.G. Unpaired -k 2 w/ 2 hit global",
	  #                  0         1         2                     0         1         2
	  #                  012345678901234567890123456789            012345678901234567890123456789
	  #                  AGATTACGGATCTACGATTCGAGTCGGTCA            AGATTACGGATCTACGATTCGAGTCGGTCA
	  ref    => [ "AGACGCAGATTACGGATCTACGATTCGAGTCGGTCAGTCACCAGCGTAAGATTACGGATCTACGATTCGAGTCGGTCAAGTGCGA" ],
	  #            0123456789012345678901234567890123456789012345678901234567890123456789012345678901234
	  #            0         1         2         3         4         5         6         7         8
	  reads  => [ "AGATTACGGATCTACGATTCGAGTCGGTCA" ],
	  report =>   "-k 2",
	  hits   => [ { 6 => 1, 48 => 1 } ],
	  cigar  => [ "30M" ],
	  samoptflags => [ {
		"AS:i:0"   => 1, # alignment score
		"XS:i:0"   => 1, # suboptimal alignment score
		"XN:i:0"   => 1, # num ambiguous ref bases
		"XM:i:0"   => 1, # num mismatches
		"XO:i:0"   => 1, # num gap opens
		"XG:i:0"   => 1, # num gap extensions
		"NM:i:0"   => 1, # num edits
		"MD:Z:30"  => 1, # mismatching positions/bases
		"YM:i:0"   => 1, # read aligned repetitively in unpaired fashion
		"YT:Z:UU"  => 1, # unpaired read aligned in unpaired fashion
	} ] },

	{ name   => "U.k.22.L. Unpaired -k 2 w/ 2 hit local",
	  #                  0         1         2                     0         1         2
	  #                  012345678901234567890123456789            012345678901234567890123456789
	  #                  AGATTACGGATCTACGATTCGAGTCGGTCA            AGATTACGGATCTACGATTCGAGTCGGTCA
	  ref    => [ "AGACGCAGATTACGGATCTACGATTCGAGTCGGTCAGTCACCAGCGTAAGATTACGGATCTACGATTCGAGTCGGTCAAGTGCGA" ],
	  #            0123456789012345678901234567890123456789012345678901234567890123456789012345678901234
	  #            0         1         2         3         4         5         6         7         8
	  reads  => [ "AGATTACGGATCTACGATTCGAGTCGGTCA" ],
	  args   => "--local",
	  report => "-k 2",
	  hits   => [ { 6 => 1, 48 => 1 } ],
	  cigar  => [ "30M" ],
	  samoptflags => [ {
		"AS:i:60"  => 1, # alignment score
		"XS:i:60"  => 1, # suboptimal alignment score
		"XN:i:0"   => 1, # num ambiguous ref bases
		"XM:i:0"   => 1, # num mismatches
		"XO:i:0"   => 1, # num gap opens
		"XG:i:0"   => 1, # num gap extensions
		"NM:i:0"   => 1, # num edits
		"MD:Z:30"  => 1, # mismatching positions/bases
		"YM:i:0"   => 1, # read aligned repetitively in unpaired fashion
		"YT:Z:UU"  => 1, # unpaired read aligned in unpaired fashion
	} ] },

	{ name   => "U.M.58.G. Unpaired -M 5 w/ 8 hits global",
	  #                  0         1         2                     0         1         2                      0         1         2                     0         1         2                      0         1         2                     0         1         2                      0         1         2                     0         1         2
	  #                  012345678901234567890123456789            012345678901234567890123456789             012345678901234567890123456789            012345678901234567890123456789             012345678901234567890123456789            012345678901234567890123456789             012345678901234567890123456789            012345678901234567890123456789
	  #                  AGATTACGGATCTACGATTCGAGTCGGTCA            AGATTACGGATCTACGATTCGAGTCGGTCA             AGATTACGGATCTACGATTCGAGTCGGTCA            AGATTACGGATCTACGATTCGAGTCGGTCA             AGATTACGGATCTACGATTCGAGTCGGTCA            AGATTACGGATCTACGATTCGAGTCGGTCA             AGATTACGGATCTACGATTCGAGTCGGTCA            AGATTACGGATCTACGATTCGAGTCGGTCA
	  ref    => [ "AGACGCAGATTACGGATCTACGATTCGAGTCGGTCAGTCACCAGCGTAAGATTACGGATCTACGATTCGAGTCGGTCAAGTGCGAAGACGCAGATTACGGATCTACGATTCGAGTCGGTCAGTCACCAGCGTAAGATTACGGATCTACGATTCGAGTCGGTCAAGTGCGAAGACGCAGATTACGGATCTACGATTCGAGTCGGTCAGTCACCAGCGTAAGATTACGGATCTACGATTCGAGTCGGTCAAGTGCGAAGACGCAGATTACGGATCTACGATTCGAGTCGGTCAGTCACCAGCGTAAGATTACGGATCTACGATTCGAGTCGGTCAAGTGCGA" ],
	  #            0123456789012345678901234567890123456789012345678901234567890123456789012345678901234567890123456789012345678901234567890123456789012345678901234567890123456789012345678901234567890123456789012345678901234567890123456789012345678901234567890123456789012345678901234567890123456789012345678901234567890123456789012345678901234567890123456789
	  #            0         1         2         3         4         5         6         7         8         9         0         1         2         3         4         5         6         7         8         9         0         1         2         3         4         5         6         7         8         9         0         1         2         3
	  #            0                                                                                                   1                                                                                                   2                                                                                                   3
	  reads  => [ "AGATTACGGATCTACGATTCGAGTCGGTCA" ],
	  args   =>   "-X 150",
	  report =>   "-M 5",
	  hits   => [ { 6 => 1, 48 => 1, 91 => 1, 133 => 1, 176 => 1, 218 => 1, 261 => 1, 303 => 1 } ],
	  hits_are_superset => [ 1 ],
	  cigar  => [ "30M" ],
	  samoptflags => [ {
		"AS:i:0"   => 1, # alignment score
		"XS:i:0"   => 1, # suboptimal alignment score
		"XN:i:0"   => 1, # num ambiguous ref bases
		"XM:i:0"   => 1, # num mismatches
		"XO:i:0"   => 1, # num gap opens
		"XG:i:0"   => 1, # num gap extensions
		"NM:i:0"   => 1, # num edits
		"MD:Z:30"  => 1, # mismatching positions/bases
		"YM:i:1"   => 1, # read aligned repetitively in unpaired fashion
		"YT:Z:UU"  => 1, # unpaired read aligned in unpaired fashion
	} ] },

	{ name   => "U.M.58.L. Unpaired -M 5 w/ 8 hits global",
	  #                  0         1         2                     0         1         2                      0         1         2                     0         1         2                      0         1         2                     0         1         2                      0         1         2                     0         1         2
	  #                  012345678901234567890123456789            012345678901234567890123456789             012345678901234567890123456789            012345678901234567890123456789             012345678901234567890123456789            012345678901234567890123456789             012345678901234567890123456789            012345678901234567890123456789
	  #                  AGATTACGGATCTACGATTCGAGTCGGTCA            AGATTACGGATCTACGATTCGAGTCGGTCA             AGATTACGGATCTACGATTCGAGTCGGTCA            AGATTACGGATCTACGATTCGAGTCGGTCA             AGATTACGGATCTACGATTCGAGTCGGTCA            AGATTACGGATCTACGATTCGAGTCGGTCA             AGATTACGGATCTACGATTCGAGTCGGTCA            AGATTACGGATCTACGATTCGAGTCGGTCA
	  ref    => [ "AGACGCAGATTACGGATCTACGATTCGAGTCGGTCAGTCACCAGCGTAAGATTACGGATCTACGATTCGAGTCGGTCAAGTGCGAAGACGCAGATTACGGATCTACGATTCGAGTCGGTCAGTCACCAGCGTAAGATTACGGATCTACGATTCGAGTCGGTCAAGTGCGAAGACGCAGATTACGGATCTACGATTCGAGTCGGTCAGTCACCAGCGTAAGATTACGGATCTACGATTCGAGTCGGTCAAGTGCGAAGACGCAGATTACGGATCTACGATTCGAGTCGGTCAGTCACCAGCGTAAGATTACGGATCTACGATTCGAGTCGGTCAAGTGCGA" ],
	  #            0123456789012345678901234567890123456789012345678901234567890123456789012345678901234567890123456789012345678901234567890123456789012345678901234567890123456789012345678901234567890123456789012345678901234567890123456789012345678901234567890123456789012345678901234567890123456789012345678901234567890123456789012345678901234567890123456789
	  #            0         1         2         3         4         5         6         7         8         9         0         1         2         3         4         5         6         7         8         9         0         1         2         3         4         5         6         7         8         9         0         1         2         3
	  #            0                                                                                                   1                                                                                                   2                                                                                                   3
	  reads  => [ "AGATTACGGATCTACGATTCGAGTCGGTCA" ],
	  args   =>   "--local",
	  report =>   "-M 5",
	  hits   => [ { 6 => 1, 48 => 1, 91 => 1, 133 => 1, 176 => 1, 218 => 1, 261 => 1, 303 => 1 } ],
	  hits_are_superset => [ 1 ],
	  cigar  => [ "30M" ],
	  samoptflags => [ {
		"AS:i:60"  => 1, # alignment score
		"XS:i:60"  => 1, # suboptimal alignment score
		"XN:i:0"   => 1, # num ambiguous ref bases
		"XM:i:0"   => 1, # num mismatches
		"XO:i:0"   => 1, # num gap opens
		"XG:i:0"   => 1, # num gap extensions
		"NM:i:0"   => 1, # num edits
		"MD:Z:30"  => 1, # mismatching positions/bases
		"YM:i:1"   => 1, # read aligned repetitively in unpaired fashion
		"YT:Z:UU"  => 1, # unpaired read aligned in unpaired fashion
	} ] },

	{ name   => "U.k.58.G. Unpaired -k 5 w/ 8 hits global",
	  #                  0         1         2                     0         1         2                      0         1         2                     0         1         2                      0         1         2                     0         1         2                      0         1         2                     0         1         2
	  #                  012345678901234567890123456789            012345678901234567890123456789             012345678901234567890123456789            012345678901234567890123456789             012345678901234567890123456789            012345678901234567890123456789             012345678901234567890123456789            012345678901234567890123456789
	  #                  AGATTACGGATCTACGATTCGAGTCGGTCA            AGATTACGGATCTACGATTCGAGTCGGTCA             AGATTACGGATCTACGATTCGAGTCGGTCA            AGATTACGGATCTACGATTCGAGTCGGTCA             AGATTACGGATCTACGATTCGAGTCGGTCA            AGATTACGGATCTACGATTCGAGTCGGTCA             AGATTACGGATCTACGATTCGAGTCGGTCA            AGATTACGGATCTACGATTCGAGTCGGTCA
	  ref    => [ "AGACGCAGATTACGGATCTACGATTCGAGTCGGTCAGTCACCAGCGTAAGATTACGGATCTACGATTCGAGTCGGTCAAGTGCGAAGACGCAGATTACGGATCTACGATTCGAGTCGGTCAGTCACCAGCGTAAGATTACGGATCTACGATTCGAGTCGGTCAAGTGCGAAGACGCAGATTACGGATCTACGATTCGAGTCGGTCAGTCACCAGCGTAAGATTACGGATCTACGATTCGAGTCGGTCAAGTGCGAAGACGCAGATTACGGATCTACGATTCGAGTCGGTCAGTCACCAGCGTAAGATTACGGATCTACGATTCGAGTCGGTCAAGTGCGA" ],
	  #            0123456789012345678901234567890123456789012345678901234567890123456789012345678901234567890123456789012345678901234567890123456789012345678901234567890123456789012345678901234567890123456789012345678901234567890123456789012345678901234567890123456789012345678901234567890123456789012345678901234567890123456789012345678901234567890123456789
	  #            0         1         2         3         4         5         6         7         8         9         0         1         2         3         4         5         6         7         8         9         0         1         2         3         4         5         6         7         8         9         0         1         2         3
	  #            0                                                                                                   1                                                                                                   2                                                                                                   3
	  reads  => [ "AGATTACGGATCTACGATTCGAGTCGGTCA" ],
	  report =>   "-k 5",
	  hits   => [ { 6 => 1, 48 => 1, 91 => 1, 133 => 1, 176 => 1, 218 => 1, 261 => 1, 303 => 1 } ],
	  hits_are_superset => [ 1 ],
	  cigar  => [ "30M" ],
	  samoptflags => [ {
		"AS:i:0"   => 1, # alignment score
		"XS:i:0"   => 1, # suboptimal alignment score
		"XN:i:0"   => 1, # num ambiguous ref bases
		"XM:i:0"   => 1, # num mismatches
		"XO:i:0"   => 1, # num gap opens
		"XG:i:0"   => 1, # num gap extensions
		"NM:i:0"   => 1, # num edits
		"MD:Z:30"  => 1, # mismatching positions/bases
		"YM:i:0"   => 1, # read aligned repetitively in unpaired fashion
		"YT:Z:UU"  => 1, # unpaired read aligned in unpaired fashion
	} ] },

	{ name   => "U.k.58.L. Unpaired -k 5 w/ 8 hits local",
	  #                  0         1         2                     0         1         2                      0         1         2                     0         1         2                      0         1         2                     0         1         2                      0         1         2                     0         1         2
	  #                  012345678901234567890123456789            012345678901234567890123456789             012345678901234567890123456789            012345678901234567890123456789             012345678901234567890123456789            012345678901234567890123456789             012345678901234567890123456789            012345678901234567890123456789
	  #                  AGATTACGGATCTACGATTCGAGTCGGTCA            AGATTACGGATCTACGATTCGAGTCGGTCA             AGATTACGGATCTACGATTCGAGTCGGTCA            AGATTACGGATCTACGATTCGAGTCGGTCA             AGATTACGGATCTACGATTCGAGTCGGTCA            AGATTACGGATCTACGATTCGAGTCGGTCA             AGATTACGGATCTACGATTCGAGTCGGTCA            AGATTACGGATCTACGATTCGAGTCGGTCA
	  ref    => [ "AGACGCAGATTACGGATCTACGATTCGAGTCGGTCAGTCACCAGCGTAAGATTACGGATCTACGATTCGAGTCGGTCAAGTGCGAAGACGCAGATTACGGATCTACGATTCGAGTCGGTCAGTCACCAGCGTAAGATTACGGATCTACGATTCGAGTCGGTCAAGTGCGAAGACGCAGATTACGGATCTACGATTCGAGTCGGTCAGTCACCAGCGTAAGATTACGGATCTACGATTCGAGTCGGTCAAGTGCGAAGACGCAGATTACGGATCTACGATTCGAGTCGGTCAGTCACCAGCGTAAGATTACGGATCTACGATTCGAGTCGGTCAAGTGCGA" ],
	  #            0123456789012345678901234567890123456789012345678901234567890123456789012345678901234567890123456789012345678901234567890123456789012345678901234567890123456789012345678901234567890123456789012345678901234567890123456789012345678901234567890123456789012345678901234567890123456789012345678901234567890123456789012345678901234567890123456789
	  #            0         1         2         3         4         5         6         7         8         9         0         1         2         3         4         5         6         7         8         9         0         1         2         3         4         5         6         7         8         9         0         1         2         3
	  #            0                                                                                                   1                                                                                                   2                                                                                                   3
	  reads  => [ "AGATTACGGATCTACGATTCGAGTCGGTCA" ],
	  args   => "--local",
	  report => "-k 5",
	  hits   => [ { 6 => 1, 48 => 1, 91 => 1, 133 => 1, 176 => 1, 218 => 1, 261 => 1, 303 => 1 } ],
	  hits_are_superset => [ 1 ],
	  cigar  => [ "30M" ],
	  samoptflags => [ {
		"AS:i:60"  => 1, # alignment score
		"XS:i:60"  => 1, # suboptimal alignment score
		"XN:i:0"   => 1, # num ambiguous ref bases
		"XM:i:0"   => 1, # num mismatches
		"XO:i:0"   => 1, # num gap opens
		"XG:i:0"   => 1, # num gap extensions
		"NM:i:0"   => 1, # num edits
		"MD:Z:30"  => 1, # mismatching positions/bases
		"YM:i:0"   => 1, # read aligned repetitively in unpaired fashion
		"YT:Z:UU"  => 1, # unpaired read aligned in unpaired fashion
	} ] },

	# Following cases depend on this being the case:
	#
	# static const float DEFAULT_CEIL_CONST = 3.0f;
	# static const float DEFAULT_CEIL_LINEAR = 3.0f;

	# Just enough budget for hits, so it should align
	{ ref    => [ "TTGTTCGTTTGTTCGT" ],
	  reads  => [ "TTGTTCAT" ], # budget = 3 + 8 * 3 = 27
	  args   => "-L 6 -i C,1,0 --policy \"MMP=C27\\;MIN=L,-3,-3\\;RDG=25,15\\;RFG=25,15\"", # penalty = 27
	  report => "-a",
	  hits   => [ { 0 => 1, 8 => 1 } ],
	  flags  => [ "XM:0,XP:0,XT:UU,XC:6=1X1=" ],
	  cigar  => [ "8M" ],
	  samoptflags => [ { "AS:i:-27" => 1, "XS:i:-27" => 1, "NM:i:1" => 1,
	                     "XM:i:1" => 1, "YT:Z:UU" => 1, "MD:Z:6G1" => 1 } ] },

	# Not quite enough budget for hits, so it should NOT align
	{ ref    => [ "TTGTTCGTTTGTTCGT" ],
	  reads  => [ "TTGTTCAT" ], # budget = 3 + 8 * 3 = 27
	  args   =>   "-L 6 -i C,1,0 --policy \"MMP=C28\\;MIN=L,-3,-3\\;RDG=25,15\\;RFG=25,15\"", # penalty = 28
	  report =>   "-a",
	  hits   => [ { "*" => 1 } ],
	  flags  => [ "XM:0,XP:0,XT:UU" ],
	  cigar  => [ "*" ],
	  samoptflags => [ { "YT:Z:UU" => 1 } ] },

	# Check that using a seed of length 1 with 1-mismatch doesn't crash.
	# Perhaps we should disallow it though?

	{ ref    => [ "AAAAAAAAAAAAAAAAAAAAAAAAACCCCCCCCCCCCCCCCCCCCCCCC" ],
	  reads  => [ "AA", "AA", "AA", "AA", "CC", "CC", "CC", "CC", "AA", "AA", "AA", "AA", "CC", "CC", "CC", "CC" ],
	  names  => [ "r1", "r1", "r1", "r1", "r2", "r2", "r2", "r2", "r3", "r3", "r3", "r3", "r4", "r4", "r4", "r4" ],
	  args   => "--policy \"SEED=1,1\"",
	  check_random => 1,
	  report => "-k 1" },

	#
	# Gap penalties
	#

	# Alignment with 1 read gap
	{ name   => "Gap penalties 1",
	  ref    => [ "TTGTTCGTTTGTTCGT" ],
	  reads  => [ "TTGTTCTTTGTT" ], # budget = 3 + 12 * 3 = 39
	  args   =>   "--policy \"MMP=C30\\;SEED=0,3\\;IVAL=C,1,0\\;RDG=29,10\\;RFG=25,15\\;MIN=L,-3,-3\"",
	  report =>   "-a",
	  hits   => [ { 0 => 1 } ],
	  flags  => [ "XM:0,XP:0,XT:UU,XC:6=1D6=" ],
	  cigar  => [ "6M1D6M" ],
	  samoptflags => [{
		"AS:i:-39" => 1, "NM:i:1" => 1, "XO:i:1" => 1, "XG:i:1" => 1,
		"YT:Z:UU" => 1, "MD:Z:6^G6" => 1 }]
	},

	# Alignment with 1 read gap, but not enough budget
	{ name   => "Gap penalties 2",
	  ref    => [ "TTGTTCGTTTGTTCGT" ],
	  reads  => [ "TTGTTCTTTGTT" ], # budget = 3 + 12 * 3 = 39
	  args   =>   "--policy \"MMP=C30\\;SEED=0,3\\;IVAL=C,1,0\\;RDG=30,10\\;RFG=25,15\\;MIN=L,-3,-3\"",
	  report =>   "-a",
	  hits   => [ { "*" => 1 } ],
	  flags  => [ "XM:0,XP:0,XT:UU" ],
	  cigar  => [ "*" ],
	  samoptflags => [{ "YT:Z:UU" => 1 }]
	},

	# Alignment with 1 reference gap
	{ name   => "Gap penalties 3",
	  ref    => [ "TTGTTCGTTTGTTCGT" ],
	  reads  => [ "TTGTTCGATTTGTT" ], # budget = 3 + 14 * 3 = 45
	  args   =>   "--policy \"MMP=C30\\;SEED=0,3\\;IVAL=C,1,0\\;RDG=25,15\\;RFG=30,15\\;MIN=L,-3,-3\"",
	  report =>   "-a",
	  hits   => [ { 0 => 1 } ],
	  flags  => [ "XM:0,XP:0,XT:UU,XC:7=1I6=" ],
	  cigar  => [ "7M1I6M" ],
	  samoptflags => [{ "AS:i:-45" => 1, "NM:i:1" => 1, "XO:i:1" => 1,
	                    "XG:i:1" => 1, "YT:Z:UU" => 1, "MD:Z:13" => 1 }]
	},

	#      0 1 2 3 4 5 6 7 8 9 0 1 2 3 4 5
	#      T T G T T C G T T T G T T C G T
	#       0 1 1 0 2 3 1 0 0 1 1 0 2 3 1
	# 0 T  x
	# 0  0  x
	# 1 T    x
	# 1  1    x
	# 2 G      x
	# 2  1      x
	# 3 T        x
	# 3  0        x
	# 4 T          x
	# 4  2          x
	# 5 C            x
	# 5  3            x
	# 6 G
	# 6  2            x
	# 7 A
	# 7  3              x
	# 8 T                x
	# 8  0                x
	# 9 T                  x
	# 9  0                  x
	# 0 T                    x
	# 0  1                    x
	# 1 G                      x
	# 1  1                      x
	# 2 T                        x
	# 2  0                        x
	# 3 T
	#

	# Alignment with 1 reference gap, but not enough budget
	{ name   => "Gap penalties 4",
	  ref    => [ "TTGTTCGTTTGTTCGT" ],
	  reads  => [ "TTGTTCGATTTGTT" ], # budget = 3 + 14 * 3 = 45
	  args   =>   "--policy \"MMP=C30\\;SEED=0,3\\;IVAL=C,1,0\\;RDG=25,15\\;RFG=30,16\\;MIN=L,-3,-3\"",
	  report =>   "-a",
	  hits   => [ { "*" => 1 } ],
	  flags  => [ "XM:0,XP:0,XT:UU" ],
	  cigar  => [ "*" ],
	  samoptflags => [ { "YT:Z:UU" => 1 } ] },

	# Alignment with 1 reference gap, but not enough budget
	{ name   => "Gap penalties 5",
	  ref    => [ "TTGTTCGTTTGTTCGT" ],
	  reads  => [ "TTGTTCGATTTGTT" ], # budget = 3 + 14 * 3 = 45
	  args   =>   "--policy \"MMP=C30\\;SEED=0,3\\;IVAL=C,1,0\\;RDG=25,15\\;RFG=31,15\\;MIN=L,-3,-3\"",
	  report =>   "-a",
	  hits   => [ { "*" => 1 } ],
	  flags  => [ "XM:0,XP:0,XT:UU" ],
	  cigar  => [ "*" ],
	  samoptflags => [ { "YT:Z:UU" => 1 } ] },

	# Alignment with 1 reference gap and 1 read gap
	{ name   => "Gap penalties 6",
	  ref    => [ "ATTGTTCGTTTGTTCGTA" ],
	  reads  => [ "ATTGTTGTTTGATTCGTA" ], # budget = 3 + 18 * 3 = 57
	  args   =>   "--policy \"MMP=C30\\;SEED=0,3\\;IVAL=C,1,0\\;RDG=19,10\\;RFG=18,10\\;MIN=L,-3,-3\"",
	  report =>   "-a",
	  hits   => [ { 0 => 1 } ],
	  flags  => [ "XM:0,XP:0,XT:UU,XC:6=1D5=1I6=" ],
	  cigar  => [ "6M1D5M1I6M" ] },

	# Alignment with 1 reference gap and 1 read gap, but not enough budget
	{ name   => "Gap penalties 7",
	  ref    => [ "TTGTTCGTTTGTTCGT" ],
	  reads  => [ "TTGTTGTTTGATTCGT" ], # budget = 3 + 16 * 3 = 51
	  args   =>   "--policy \"MMP=C30\\;SEED=0,3\\;IVAL=C,1,0\\;RDG=16,10\\;RFG=16,10\\;MIN=L,-3,-3\"",
	  report =>   "-a",
	  hits   => [ { "*" => 1 } ],
	  flags  => [ "XM:0,XP:0,XT:UU" ],
	  cigar  => [ "*" ] },

	# Experiment with N filtering

	{ name => "N filtering 1",
	  ref      => [ "GAGACTTTATACGCATCGAACTATCGCTCTA" ],
	  reads    => [         "ATACGCATCGAAC" ],
	  #              0123456789012345678901234567890
	  #                        1         2         3
	  args     =>   "--policy \"NCEIL=L,0,0\"",
	  report   =>   "-a",
	  hits     => [ { 8 => 1 } ],
	  flags => [ "XM:0,XP:0,XT:UU,XC:13=" ] },

	{ name => "N filtering 2",
	  ref      => [ "GAGACTTTATNCGCATCGAACTATCGCTCTA" ],
	  reads    => [         "ATACGCATCGAAC" ],
	  #              0123456789012345678901234567890
	  #                        1         2         3
	  args     =>   "--policy \"NCEIL=L,0,0\"",
	  report   =>   "-a",
	  hits     => [ { "*" => 1 } ] },

	{ name => "N filtering 3",
	  ref      => [ "GAGACTTTATACGCATCGAANTATCGCTCTA" ],
	  reads    => [         "ATACGCATCGAAC" ],
	  #              0123456789012345678901234567890
	  #                        1         2         3
	  args     =>   "--policy \"NCEIL=L,0,0\"",
	  report   =>   "-a",
	  hits     => [ { "*" => 1 } ] },

	{ name => "N filtering 4",
	  ref      => [ "GAGACTTTNTACGCATCGAACTATCGCTCTA" ],
	  reads    => [         "ATACGCATCGAAC" ],
	  #              0123456789012345678901234567890
	  #                        1         2         3
	  args     =>   "--policy \"NCEIL=L,0,0\"",
	  report   =>   "-a",
	  hits     => [ { "*" => 1 } ] },

	{ name => "N filtering 5",
	  ref      => [ "GAGACTTTATNCGCATCGAACTATCGCTCTA" ],
	  reads    => [         "ATACGCATCGAAC" ],
	  #              0123456789012345678901234567890
	  #                        1         2         3
	  args     =>   "--policy \"NCEIL=L,0,0.1\\;SEED=0,10\\;IVAL=C,1,0\"",
	  report   =>   "-a",
	  hits     => [ { 8 => 1 } ],
	  flags => [ "XM:0,XP:0,XT:UU,XC:2=1X10=" ] },

	{ name => "N filtering 6",
	  ref      => [ "GAGACTTTNTACGCATCGAANTATCGCTCTA" ],
	  reads    => [         "ATACGCATCGAAC" ],
	  #              0123456789012345678901234567890
	  #                        1         2         3
	  args     =>   "--policy \"NCEIL=L,0,0.1\\;SEED=0,10\\;IVAL=C,1,0\"",
	  report   =>   "-a",
	  hits     => [ { "*" => 1 } ] },

	# No discordant alignment because one mate is repetitive.

	# Alignment with 1 reference gap
	{ ref    => [ "TTTTGTTCGTTTG" ],
	  reads  => [ "TTTTGTTCGATTTG" ], # budget = 3 + 14 * 3 = 45
	  args   =>   "--policy \"SEED=0,8\\;IVAL=C,1,0\\;MMP=C30\\;RDG=25,15\\;RFG=25,20\\;MIN=L,-3,-3\"",
	  report =>   "-a",
	  hits   => [ { 0 => 1 } ],
	  flags => [ "XM:0,XP:0,XT:UU,XC:9=1I4=" ],
	  cigar  => [ "9M1I4M" ],
	  samoptflags => [
		{ "AS:i:-45" => 1, "NM:i:1"  => 1, "XO:i:1" => 1, "XG:i:1" => 1,
		  "YT:Z:UU" => 1, "MD:Z:13" => 1 },
	  ]
	},

	#  TTGTTCGTTTGTT
	# Tx
	# T x
	# G  x
	# T   x
	# T    x
	# C     x
	# G      x
	# A      x
	# T       x
	# T        x
	# T         x
	# G          x
	# T           x
	# T            x

	# Alignment with 1 reference gap
	{ ref    => [ "TTGTTCGTTTGTT" ],
	  reads  => [ "TTGTTCGATTTGTT" ], # budget = 3 + 14 * 3 = 45
	  args   =>   "--policy \"SEED=0,3\\;IVAL=C,1,0\\;MMP=C30\\;RDG=25,15\\;RFG=25,20\\;MIN=L,-3,-3\"",
	  report =>   "-a",
	  hits   => [ { 0 => 1 } ],
	  flags => [ "XM:0,XP:0,XT:UU,XC:7=1I6=" ],
	  cigar  => [ "7M1I6M" ],
	  samoptflags => [
		{ "AS:i:-45" => 1, "NM:i:1"  => 1, "XO:i:1" => 1, "XG:i:1" => 1,
		  "YT:Z:UU" => 1, "MD:Z:13" => 1 },
	  ]
	},

	{ ref    => [ "ACNCA" ],
	  reads  => [ "CA" ],
	  args   => "",
	  report => "-a --policy \"SEED=0,2\\;IVAL=C,1,0\\;NCEIL=L,0,0\"",
	  hits   => [ { 3 => 1 } ],
	  edits  => [ ],
	  flags => [ "XM:0,XP:0,XT:UU,XC:2=" ],
	  cigar  => [ "2M" ],
	  samoptflags => [
		{ "YT:Z:UU" => 1, "MD:Z:2" => 1 },
	  ]
	},

	{ name   => "N ceil = 0, 2 legit hits (1)",
	  ref    => [ "ACNCA" ],
	  reads  => [ "AC" ],
	  args   => "",
	  report => "-a --policy \"SEED=0,2\\;IVAL=C,1,0\\;NCEIL=L,0,0\"",
	  hits   => [ { 0 => 1 } ],
	  edits  => [ ],
	  flags => [ ] },

	{ name   => "N ceil = 0, 2 legit hits (2)",
	  ref    => [ "ACNCANNNNNNNNCGNNNNNNNNCG" ],
	#              0123456789012345678901234
	#              0         1         2
	  reads  => [ "CG" ],
	  args   => "",
	  report => "-a --policy \"SEED=0,2\\;IVAL=C,1,0\\;NCEIL=L,0,0\"",
	  hits   => [ { 13 => 2, 23 => 2 } ],
	  edits  => [ ],
	  cigar  => [ "2M", "2M" ],
	  samoptflags => [
		{ "YT:Z:UU" => 1, "MD:Z:2" => 1 },
		{ "YT:Z:UU" => 1, "MD:Z:2" => 1 },
	  ]
	},

	{ ref    => [ "ACNCANNNNNNAACGNNNNNNNACGAANNNNCGAAAN" ],
	#              0123456789012345678901234567890123456
	#              0         1         2         3
	  reads  => [ "CG" ],
	  args   => "",
	  report => "-a --policy \"SEED=0,2\\;IVAL=C,1,0\\;NCEIL=L,0,0\"",
	  hits   => [ { 13 => 2, 23 => 2, 31 => 2 } ],
	  edits  => [ ],
	  flags => [ "XM:0,XP:0,XT:UU,XC:2=",
	             "XM:0,XP:0,XT:UU,XC:2=",
				 "XM:0,XP:0,XT:UU,XC:2=" ],
	  cigar  => [ "2M", "2M", "2M" ],
	  samoptflags => [
		{ "YT:Z:UU" => 1, "MD:Z:2" => 1 },
		{ "YT:Z:UU" => 1, "MD:Z:2" => 1 },
		{ "YT:Z:UU" => 1, "MD:Z:2" => 1 },
	  ]
	},

	{ ref    => [ "ACNCANNNNNNAACGNNNNNNNACGAANNNNCGAAAN" ],
	#              0123456789012345678901234567890123456
	#              0         1         2         3
	  reads  => [ "CG" ],
	  args   => "",
	  report => "-a --policy \"SEED=0,1\\;IVAL=C,1,0\\;NCEIL=L,0,0\"",
	  hits   => [ { 13 => 2, 23 => 2, 31 => 2 } ],
	  edits  => [ ],
	  flags => [ "XM:0,XP:0,XT:UU,XC:2=",
	             "XM:0,XP:0,XT:UU,XC:2=",
	             "XM:0,XP:0,XT:UU,XC:2=" ],
	  cigar  => [ "2M", "2M", "2M" ],
	  samoptflags => [
		{ "YT:Z:UU" => 1, "MD:Z:2" => 1 },
		{ "YT:Z:UU" => 1, "MD:Z:2" => 1 },
		{ "YT:Z:UU" => 1, "MD:Z:2" => 1 },
	  ]
	},

	#
	# Alignment involving ambiguous reference character
	#

	# First read has non-compatible unambiguous charcacter (G for Y),
	# second read has compatible one
	{ ref    => [ "TTGTTYGT" ],
	  reads  => [ "TTGTTGGT", "TTGTTCGT" ],
	  args   => "",
	  report => "-a --policy \"SEED=0,5\\;IVAL=C,1,0\\;NCEIL=L,2,0\"",
	  hits   => [ { 0 => 1 }, { 0 => 1 } ],
	  norc   => 1,
	  edits  => [ "5:N>G", "5:N>C" ],
	  flags => [ "XM:0,XP:0,XT:UU,XC:5=1X2=", "XM:0,XP:0,XT:UU,XC:5=1X2=" ],
	  cigar  => [ "8M", "8M" ],
	  samoptflags => [
		{ "AS:i:-1" => 1, "NM:i:1" => 1, "XM:i:1" => 1, "XN:i:1" => 1,
		  "YT:Z:UU" => 1, "MD:Z:5N2" => 1 },
		{ "AS:i:-1" => 1, "NM:i:1" => 1, "XM:i:1" => 1, "XN:i:1" => 1,
		  "YT:Z:UU" => 1, "MD:Z:5N2" => 1 },
	  ]
	},

	#
	# Alignment with multi-character read gap
	#

	# Relatively small example with a read gap extend
	{ ref    => [ "ATAACCTTCG" ],
	  reads  => [ "ATAATTCG" ], # 3 * 19 + 3 = 60
	  #                ^
	  #                4:CC>-
	  args   => "",
	  report => "-a --overhang --gbar 3 --policy \"MMP=C30\\;RDG=5,5\\;SEED=0,4\\;IVAL=C,1,0\\;RFG=25,20\\;MIN=L,-3,-3\"",
	  hits   => [ { 0 => 1 } ],
	  edits  => [ "4:CC>-" ],
	  flags  => [ "XM:0,XP:0,XT:UU,XC:4=2D4=" ],
	  cigar  => [ "4M2D4M" ],
	  samoptflags => [
		{ "AS:i:-15" => 1, "NM:i:2" => 1,
		  "XO:i:1" => 1, "XG:i:2" => 3, "YT:Z:UU" => 1, "MD:Z:4^CC4" => 1 }
	  ]
	},

	# Reads 1 and 2 don't have overhang, reads 3 and 4 overhang opposite ends
	{ ref    => [ "ATATGCCCCATGCCCCCCTCCG" ],
	  reads  => [ "ATATGCCCCCCCCCCTCCG" ], # 3 * 19 + 3 = 60
	  #                     ^
	  #                     9:ATG>-
	  args   =>   "--policy \"SEED=0,8\\;IVAL=C,1,0\\;MMP=C30\\;RDG=5,5\\;RFG=25,15\\;MIN=L,-3,-3\"",
	  hits   => [ { 0 => 1 } ],
	  edits  => [ "9:ATG>-" ],
	  norc   => 1,
	  flags => [ "XM:0,XP:0,XT:UU,XC:9=3D10=" ],
	  cigar  => [ "9M3D10M" ],
	  samoptflags => [
		{ "AS:i:-20" => 1, "NM:i:3" => 1,
		  "XO:i:1" => 1, "XG:i:3" => 3, "YT:Z:UU" => 1, "MD:Z:9^ATG10" => 1 }
	  ]
	},

	# Reads 1 and 2 don't have overhang, reads 3 and 4 overhang opposite ends
	{ ref    => [ "ATATGCCCCATGCCCCCCTCCG" ],
	  reads  => [ "CGGAGGGGGGGGGGCATAT" ],
	  #            ATATGCCCCCCCCCCTCCG
	  #                     ^
	  #                     10:GTA>-
	  args   => "",
	  report => "-a --overhang --policy \"SEED=0,8\\;IVAL=C,1,0\\;MMP=C30\\;RDG=5,5\\;RFG=25,20\\;MIN=L,-3,-3\"",
	  hits   => [ { 0 => 1 } ],
	  edits  => [ "10:GTA>-" ],
	  norc   => 1,
	  flags => [ "XM:0,XP:0,XT:UU,XC:9=3D10=" ],
	  cigar  => [ "9M3D10M" ],
	  samoptflags => [
		{ "AS:i:-20" => 1, "NM:i:3" => 1,
		  "XO:i:1" => 1, "XG:i:3" => 3, "YT:Z:UU" => 1, "MD:Z:9^ATG10" => 1 }
	  ]
	},

	# 1 discordant alignment and one concordant alignment.  Discordant because
	# the fragment is too long.

	{ name => "Simple paired-end 13",
	  ref    => [ "TTTATAAAAATATTTCCCCCCCCCCCCCCTGTCGCTACCGCCCCCCCCCCC" ],
	#              012345678901234567890123456789012345678901234567890
	#              0         1         2         3         4         5
	#                 ATAAAAATAT                 GTCGCTACCG
	#                 ATAAAAATAT                TGTCGCTACC
	#                 ATAAAAATAT               CTGTCGCTAC
	#                 ATAAAAATAT              CCTGTCGCTA
	#                  TAAAAATATT                GTCGCTACCG
	#                  TAAAAATATT               TGTCGCTACC
	#                  TAAAAATATT              CTGTCGCTAC
	#                  TAAAAATATT             CCTGTCGCTA
	#              012345678901234567890123456789012345678901234567890
	#              0         1         2         3         4         5
	#                 -----------------------------------
	#                 012345678901234567890123456789012345678901234567
	#                 0         1         2         3         4
	  mate1s   => [ "ATAAAAATAT", "ATAAAAATAT", "ATAAAAATAT", "ATAAAAATAT",
	                "TAAAAATATT", "TAAAAATATT", "TAAAAATATT", "TAAAAATATT", ],
	  mate2s   => [ "GTCGCTACCG", "TGTCGCTACC", "CTGTCGCTAC", "CCTGTCGCTA",
	                "GTCGCTACCG", "TGTCGCTACC", "CTGTCGCTAC", "CCTGTCGCTA" ],
	  mate1fw => 1,  mate2fw => 1,
	  args     =>   "-I 0 -X 35",
	  # Not really any way to flag an alignment as discordant
	  pairhits => [ { "3,30" => 1 }, { "3,29" => 1 }, { "3,28" => 1 }, { "3,27" => 1 },
	                { "4,30" => 1 }, { "4,29" => 1 }, { "4,28" => 1 }, { "4,27" => 1 } ],
	  flags    => [ "XM:0,XP:0,XT:DP,XC:10=", "XM:0,XP:0,XT:DP,XC:10=",
	                "XM:0,XP:0,XT:CP,XC:10=", "XM:0,XP:0,XT:CP,XC:10=",
	                "XM:0,XP:0,XT:DP,XC:10=", "XM:0,XP:0,XT:CP,XC:10=",
					"XM:0,XP:0,XT:CP,XC:10=", "XM:0,XP:0,XT:CP,XC:10=" ] },

	# 1 discordant alignment and one concordant alignment.  Discordant because
	# the fragment is too long.

	{ name => "Simple paired-end 12",
	  ref    => [ "TTTATAAAAATATTTCCCCCCCCCCCCCCGGGCCCGCCCGCCCCCCCCCCC" ],
	#                 ATAAAAATAT                 GGCCCGCCCG
	#                 ATAAAAATAT              CCGGGCCCGC
	#              012345678901234567890123456789012345678901234567890
	#              0         1         2         3         4         5
	#                 -------------------------------------
	#                 012345678901234567890123456789012345678901234567
	  mate1s => [ "ATAAAAATAT", "ATAAAAATAT" ],
	  mate2s => [ "GGCCCGCCCG", "CCGGGCCCGC" ],
	  mate1fw => 1,  mate2fw => 1,
	  args   =>   "-I 0 -X 36",
	  # Not really any way to flag an alignment as discordant
	  pairhits => [ { "3,30" => 1 }, { "3,27" => 1 } ],
	  flags => [ "XM:0,XP:0,XT:DP,XC:10=", "XM:0,XP:0,XT:CP,XC:10=" ] },

	# 1 discordant alignment.  Discordant because the fragment is too long.

	{ name => "Simple paired-end 11",
	  ref    => [ "TTTATAAAAATATTTCCCCCCCCCCCCCCCCGATCGCCCGCCCCCCCCCCC" ],
	#                 ATAAAAATAT                 CGATCGCCCG
	#              012345678901234567890123456789012345678901234567890
	#              0         1         2         3         4         5
	#                 -------------------------------------
	#                 012345678901234567890123456789012345678901234567
	  mate1s => [ "ATAAAAATAT" ],
	  mate2s => [ "CGATCGCCCG" ],
	  mate1fw => 1,  mate2fw => 1,
	  args   =>   "-I 0 -X 36",
	  # Not really any way to flag an alignment as discordant
	  pairhits => [ { "3,30" => 1 } ],
	  flags => [ "XM:0,XP:0,XT:DP,XC:10=" ] },

	# 1 discordant alignment.  Discordant because the fragment is too short.

	{ name => "Simple paired-end 10",
	  ref    => [ "TTTATAAAAATATTTCCCCCCGATCGCCCGCCCCCCCCCCC" ],
	#                 ATAAAAATAT       CGATCGCCCG
	#              01234567890123456789012345678901234567890
	#              0         1         2         3         4
	#                 ---------------------------
	#                 012345678901234567890123456
	  mate1s => [ "ATAAAAATAT" ],
	  mate2s => [ "CGATCGCCCG" ],
	  mate1fw => 1,  mate2fw => 1,
	  args   =>   "-I 28 -X 80",
	  # Not really any way to flag an alignment as discordant
	  pairhits => [ { "3,20" => 1 } ],
	  flags => [ "XM:0,XP:0,XT:DP,XC:10=" ] },

	# Like 6, but with -M limit

	{ name => "Simple paired-end 9",
	  ref    => [ "CCCATATATATATCCTCCCATATATATATCCCTCCCCATATATATATCCCTTTTCCTTTCGCGCGCGCGTTTCCCCCCCCC" ],
	#                 ATATATATAT      ATATATATAT        ATATATATAT            CGCGCGCGCG
	#              012345678901234567890123456789012345678901234567890123456789012345678901234567890
	#              0         1         2         3         4         5         6         7         8
	  mate1s  => [ "ATATATATAT" ],
	  mate2s  => [ "CGCGCGCGCG" ],
	  mate1fw => 1,  mate2fw => 0,
	  args    => "-I 0 -X 80",
	  report  => "-M 2",
	  lines   => 2,
	  pairhits => [ { "3,59" => 1, "19,59" => 1, "37,59" => 1 } ],
	  hits_are_superset => [ 1 ],
	  flags  => [ "XM:1,XP:1,XT:CP,XC:10=", "XM:1,XP:1,XT:CP,XC:10=" ] },

	# Like 6, but without -m limit

	{ name => "Simple paired-end 8",
	  ref    => [ "CCCATATATATATCCTCCCATATATATATCCCTTCCCATATATATATCCCTTTTTTTTTCGCGCGCGCGTTTCCCCCCCCC" ],
	#                 ATATATATAT      ATATATATAT        ATATATATAT            CGCGCGCGCG
	#              012345678901234567890123456789012345678901234567890123456789012345678901234567890
	#              0         1         2         3         4         5         6         7         8
	  mate1s => [ "ATATATATAT" ],
	  mate2s => [ "CGCGCGCGCG" ],
	  mate1fw => 1,  mate2fw => 0,
	  args   =>   "-I 0 -X 80",
	  pairhits => [ { "3,59" => 1, "19,59" => 1, "37,59" => 1 } ],
	  flags  => [ "XM:0,XP:0,XT:CP,XC:10=" ] },

	# Paired-end read, but only one mate aligns

	{ name => "Simple paired-end 2; no --no-mixed",
	  ref    => [ "CCCATATATATATCCCTTTTTTTCCCCCCCCCCTTCGCGCGCGCGTTTCCCCC" ],
	#                 ATATATATAT                      CGCGCGCGCG
	#              01234567890123456789012345678901234567890123456789012
	#              0         1         2         3         4         5
	  mate1s => [ "ATATATATAT" ],
	  mate2s => [ "CCCCCGGGGG" ],
	  mate1fw => 1,  mate2fw => 1,
	  args   =>   "-I 0 -X 50 --nofw",
	  nofw   => 1,
	  pairhits  => [ { "*,3"  => 1 } ],
	  flags_map => [ {  3     => "XM:0,XP:0,XT:UP,XC:10=",
	                   "*"    => "XM:0,XP:0,XT:UP" } ],
	  cigar_map => [{
		3 => "10M",
		"*" => "*"
	  }],
	  samoptflags_map => [{
		3 => {
			"MD:Z:10"  => 1, # mismatching positions/bases
			"YT:Z:UP"  => 1, # type of alignment (concordant/discordant/etc)
		},
		"*" => {
			"YT:Z:UP"  => 1, # type of alignment (concordant/discordant/etc)
		}
	  }]
	},

	{ name => "Simple paired-end 2; --no-mixed",
	  ref    => [ "CCCATATATATATCCCTTTTTTTCCCCCCCCTTTTCGCGCGCGCGTTTCCCCC" ],
	#                 ATATATATAT                      CGCGCGCGCG
	#              01234567890123456789012345678901234567890123456789012
	#              0         1         2         3         4         5
	  mate1s => [ "ATATATATAT" ],
	  mate2s => [ "CCCCCGGGGG" ],
	  mate1fw => 1,  mate2fw => 1,
	  args   =>   "-I 0 -X 50 --no-mixed",
	  pairhits => [ { "*,*" => 1 } ] },

	# Simple paired-end alignment

	{ name => "Simple paired-end 1",
	  ref    => [ "CCCATATATATATCCCTTTTTTTCCCCCCCCTTTTCGCGCGCGCGTTTTCCCC" ],
	#                 ATATATATAT                      CGCGCGCGCG
	#              01234567890123456789012345678901234567890123456789012
	#              0         1         2         3         4         5
	  mate1s => [ "ATATATATAT" ],
	  mate2s => [ "CGCGCGCGCG" ],
	  mate1fw => 1,  mate2fw => 1,
	  args   =>   "-I 0 -X 50",
	  pairhits => [ { "3,35" => 1 } ],
	  flags => [ "XM:0,XP:0,XT:CP,XC:10=" ],
	  cigar_map => [{
		3  => "10M",
		35 => "10M"
	  }],
	  samoptflags_map => [{
		3 => {
			"MD:Z:10"  => 1, # mismatching positions/bases
			"YT:Z:CP"  => 1, # type of alignment (concordant/discordant/etc)
		},
		35 => {
			"MD:Z:10"  => 1, # mismatching positions/bases
			"YT:Z:CP"  => 1, # type of alignment (concordant/discordant/etc)
		}
	  }]
	},

	# Check that pseudo-random generation is always the same for
	# same-sequence, same-name reads

	{ ref    => [ "AAAAAAAAAAAAAAAAAAAAAAAAACCCCCCCCCCCCCCCCCCCCCCCC" ],
	  reads  => [ "AA", "AA", "AA", "AA", "CC", "CC", "CC", "CC", "AA", "AA", "AA", "AA", "CC", "CC", "CC", "CC" ],
	  names  => [ "r1", "r1", "r1", "r1", "r2", "r2", "r2", "r2", "r3", "r3", "r3", "r3", "r4", "r4", "r4", "r4" ],
	  args   => "",
	  check_random => 1,
	  report => "-k 1" },

	{ ref    => [ "TTGTTCGTTTGTTCGT" ],
	  reads  => [ "TTGTTCGT" ],
	  report => "-M 1",
	  hits   => [ { 0 => 1, 8 => 1 } ],
	  flags  => [ "XM:1,XP:0,XT:UU,XC:8=" ],
	  hits_are_superset => [ 1 ],
	  cigar  => [ "8M" ],
	  samoptflags => [
		{ "YM:i:1" => 1, "YT:Z:UU" => 1, "MD:Z:8" => 1, "YM:i:1" => 1 }
	  ],
	},

	# Read 3 overhangs right end
	{ ref    => [ "TTGTTCGT"  ],
	  reads  => [   "GTTCGTA" ],
	  args   => "--overhang --policy \"SEED=0,3\\;IVAL=C,1,0\\;NCEIL=L,2,0\"",
	  hits   => [ { 2 => 1 } ],
	  flags => [ "XM:0,XP:0,XT:UU,XC:6=1X" ] },

	# Mess with arguments

	# Default should be 1-mismatch, so this shouldn't align
	{ ref    => [ "TTGTTCGTTTGTTCGT" ],
	  reads  => [ "TTATTAGT" ],
	  args   => "",
	  hits   => [ { "*" => 1 } ],
	  flags  => [ "XM:0,XP:0,XT:UU" ],
	  cigar  => [ "*" ],
	  samoptflags => [{ "YT:Z:UU" => 1 }],
	},

	# Shouldn't align with 0 mismatches either
	{ ref    => [ "TTGTTCGTTTGTTCGT" ],
	  reads  => [ "TTATTAGT" ],
	  args   => "--policy SEED=0",
	  hits   => [ { "*" => 1 } ],
	  flags  => [ "XM:0,XP:0,XT:UU" ],
	  cigar  => [ "*" ],
	  samoptflags => [{ "YT:Z:UU" => 1 }],
	},

	# Should align with 0 mismatches if we can wedge a seed into the 2
	# matching characters between the two mismatches.  Here we fail to
	# wedge a length-3 seed in (there's no room)
	{ ref    => [ "TTGTTCGTTTGTTCGT" ],
	  reads  => [ "TTATTAGT" ],
	  args   => "--policy \"SEED=0,3\\;IVAL=C,1,0\\;MMP=C1\"",
	  hits   => [ { "*" => 1 } ],
	  flags  => [ "XM:0,XP:0,XT:UU" ],
	  cigar  => [ "*" ],
	  samoptflags => [{ "YT:Z:UU" => 1 }],
	},

	# Should align with 0 mismatches if we can wedge a seed into the 2
	# matching characters between the two mismatches.  Here we wedge a
	# length-2 seed in
	{ ref    => [ "TTGTTCGTTTGTTCGT" ],
	  reads  => [      "TTATTAGT" ],
	  args   => "--policy \"SEED=0,2\\;IVAL=C,1,0\\;MMP=C1\"",
	  #
	  # TTGTTCGTTTGTTCGT TTGTTCGTTTGTTCGT TTGTTCGTTTGTTCGT
	  # || || ||            ||  |             |  || ||
	  # TTATTAGT            TTATTAGT          TTATTAGT
	  #
	  # TTGTTCGTTTGTTCGT TTGTTCGTTTGTTCGT TTGTTCGTTTGTTCGT
	  #         ||  |           ||  |             || || ||
	  #      TTATTAGT           TTATTAGT          TTATTAGT
	  #
	  hits   =>   [ { 0 => 1, 3 => 1, 4 => 1,
	                  5 => 1, 7 => 1, 8 => 1} ],
	  flag_map => [ { 0 => "XM:0,XP:0,XT:UU,XC:2=1X2=1X2=",
	                  3 => "XM:0,XP:0,XT:UU,XC:2=2X1=3X",
					  4 => "XM:0,XP:0,XT:UU,XC:1=2X2=1X2=",
					  5 => "XM:0,XP:0,XT:UU,XC:3X2=2X1=",
					  7 => "XM:0,XP:0,XT:UU,XC:2=2X1=3X",
					  8 => "XM:0,XP:0,XT:UU,XC:2=1X2=1X2="} ],
	  cigar_map => [ { 0 => "8M", 3 => "8M", 4 => "8M",
	                   5 => "8M", 7 => "8M", 8 => "8M" } ],
	  samoptflags_map => [{
		0 => { "AS:i:-2" => 1, "XS:i:-2" => 1, "NM:i:2" => 1, "XM:i:2" => 1,
		       "YT:Z:UU" => 1, "MD:Z:2G2C2"    => 1 },
		3 => { "AS:i:-5" => 1, "XS:i:-2" => 1, "NM:i:5" => 1, "XM:i:5" => 1,
		       "YT:Z:UU" => 1, "MD:Z:2C0G1T0T0G0" => 1 },
		4 => { "AS:i:-3" => 1, "XS:i:-2" => 1, "NM:i:3" => 1, "XM:i:3" => 1,
		       "YT:Z:UU" => 1, "MD:Z:1C0G2T2"   => 1 },
		5 => { "AS:i:-5" => 1, "XS:i:-2" => 1, "NM:i:5" => 1, "XM:i:5" => 1,
		       "YT:Z:UU" => 1, "MD:Z:0C0G0T2G0T1" => 1 },
		7 => { "AS:i:-5" => 1, "XS:i:-2" => 1, "NM:i:5" => 1, "XM:i:5" => 1,
		       "YT:Z:UU" => 1, "MD:Z:2T0G1T0C0G0" => 1 },
		8 => { "AS:i:-2" => 1, "XS:i:-2" => 1, "NM:i:2" => 1, "XM:i:2" => 1,
		       "YT:Z:UU" => 1, "MD:Z:2G2C2"    => 1 },
	  }],
	},
);

##
# Take a list of reference sequences and write them to a temporary
# FASTA file of the given name.
#
sub writeFasta($$) {
	my ($l, $fa) = @_;
	open(FA, ">$fa") || die "Could not open $fa for writing";
	my $idx = 0;
	for(my $i = 0; $i < scalar(@$l); $i++) {
		print FA ">$idx\n".$l->[$i]."\n";
		$idx++;
	}
	close(FA);
}

##
# Take a lists of named reads/mates and write them to appropriate
# files.
#
sub writeReads($$$$$$$$$) {
	my (
		$reads,
		$quals,
		$mate1s,
		$qual1s,
		$mate2s,
		$qual2s,
		$names,
		$fq1,
		$fq2) = @_;

	open(FQ1, ">$fq1") || die "Could not open '$fq1' for writing";
	open(FQ2, ">$fq2") || die "Could not open '$fq2' for writing";
	my $pe = (defined($mate1s) && $mate1s ne "");
	if($pe) {
		for (0..scalar(@$mate1s)-1) {
			my $m1 = $mate1s->[$_];
			my $m2 = $mate2s->[$_];
			my $q1 = $qual1s->[$_];
			my $q2 = $qual2s->[$_];
			my $nm = $names->[$_];
			defined($m1) || die;
			defined($m2) || die;
			$q1 = $q1 || ("I" x length($m1));
			$q2 = $q2 || ("I" x length($m2));
			$nm = $nm || "r$_";
			print FQ1 "\@$nm/1\n$m1\n+\n$q1\n";
			print FQ2 "\@$nm/2\n$m2\n+\n$q2\n";
		}
	} else {
		for (0..scalar(@$reads)-1) {
			my $read = $reads->[$_];
			defined($read) || die;
			my $qual = $quals->[$_];
			my $nm = $names->[$_];
			$qual = $qual || ("I" x length($read));
			$nm = $nm || "r$_";
			print FQ1 "\@$nm\n$read\n+\n$qual\n";
		}
	}
	close(FQ1);
	close(FQ2);
}

##
# Run bowtie2 with given arguments
#
sub runbowtie2($$$$$$$$$$$$$$$$$$$$$$) {

	my (
		$do_build,
		$large_idx,
		$debug_mode,
		$args,
		$fa,
		$reportargs,       #5
		$read_file_format,
		$read_file,
		$mate1_file,
		$mate2_file,
		$reads,
		$quals,
		$mate1s,
		$qual1s,
		$mate2s,
		$qual2s,
		$names,
		$ls,
		$rawls,
		$header_ls,
		$raw_header_ls,
		$should_abort) = @_;

my  $idx_type = "";
	$args .= " --quiet";
	$reportargs = "-a" unless defined($reportargs);
	$args .= " $reportargs";
	if ($large_idx){
	    $idx_type = "--large-index";
	}
	# Write the reference to a fasta file
	print "References:\n";
	open(FA, $fa) || die;
	while(<FA>) { print $_; }
	close(FA);
	if($do_build) {
		my $build_args = "";
		my $cmd = "$bowtie2_build $idx_type --quiet --sanity $build_args $fa .simple_tests.tmp";
		print "$cmd\n";
		system($cmd);
		($? == 0) || die "Bad exitlevel from bowtie2-build: $?";
	}
	my $pe = (defined($mate1s) && $mate1s ne "");
	$pe = $pe || (defined($mate1_file));
	my $mate1arg;
	my $mate2arg;
	my $readarg;
	my $formatarg = "-c";
	my ($readstr, $m1str, $m2str) = (undef, undef, undef);
	$readstr = join(",", @$reads)  if defined($reads);
	$m1str   = join(",", @$mate1s) if defined($mate1s);
	$m2str   = join(",", @$mate2s) if defined($mate2s);
	if(defined($read_file) || defined($mate1_file)) {
		defined($read_file_format) || die;
		my $ext = "";
		if($read_file_format eq "fastq") {
			$formatarg = "-q";
			$ext = ".fq";
		} elsif($read_file_format eq "tabbed") {
			$formatarg = "--12";
			$ext = ".tab";
		} elsif($read_file_format eq "cline_reads") {
			$formatarg = "-c";
			$readarg = $read_file;
			$mate1arg = $mate1_file;
			$mate2arg = $mate2_file;
		} elsif($read_file_format eq "cont_fasta_reads") {
			$formatarg = "";
			$readarg = $read_file;
			$mate1arg = $mate1_file;
			$mate2arg = $mate2_file;
		} elsif($read_file_format eq "fasta") {
			$formatarg = "-f";
			$ext = ".fa";
		} elsif($read_file_format eq "qseq") {
			$formatarg = "--qseq";
			$ext = "_qseq.txt";
		} elsif($read_file_format eq "raw") {
			$formatarg = "-r";
			$ext = ".raw";
		} else {
			die "Bad format: $read_file_format";
		}
		if($formatarg ne "-c") {
			if(defined($read_file)) {
				# Unpaired
				open(RD, ">.simple_tests$ext") || die;
				print RD $read_file;
				close(RD);
				$readarg = ".simple_tests$ext";
			} else {
				defined($mate1_file) || die;
				defined($mate2_file) || die;
				# Paired
				open(M1, ">.simple_tests.1$ext") || die;
				print M1 $mate1_file;
				close(M1);
				open(M2, ">.simple_tests.2$ext") || die;
				print M2 $mate2_file;
				close(M2);
				$mate1arg = ".simple_tests.1$ext";
				$mate2arg = ".simple_tests.2$ext";
			}
		}
	} else {
		writeReads(
			$reads,
			$quals,
			$mate1s,
			$qual1s,
			$mate2s,
			$qual2s,
			$names,
			".simple_tests.1.fq",
			".simple_tests.2.fq");
		$mate1arg = ".simple_tests.1.fq";
		$mate2arg = ".simple_tests.2.fq";
		$formatarg = "-q";
		$readarg = $mate1arg;
	}
	# Possibly add debug mode string
	my $debug_arg = "";
	$debug_arg = "--debug" if $debug_mode;
	my $cmd;
	if($pe) {
		# Paired-end case
		$cmd = "$bowtie2 $debug_arg $idx_type $args -x .simple_tests.tmp $formatarg -1 $mate1arg -2 $mate2arg";
	} else {
		# Unpaired case
		$cmd = "$bowtie2 $debug_arg $idx_type $args -x .simple_tests.tmp $formatarg $readarg";
	}
	print "$cmd\n";
	open(BT, "$cmd |") || die "Could not open pipe '$cmd |'";
	while(<BT>) {
		print $_;
		chomp;
		if(substr($_, 0, 1) eq "@") {
			push @$header_ls, [ split(/\t/, $_, -1) ];
			push @$raw_header_ls, $_;
		} else {
			push @$ls, [ split(/\t/, $_, -1) ];
			push @$rawls, $_;
		}
	}
	close(BT);
	($? == 0 ||  $should_abort) || die "bowtie2 aborted with exitlevel $?\n";
	($? != 0 || !$should_abort) || die "bowtie2 failed to abort!\n";
}

##
# Compare a hash ref of expected SAM flags with a hash ref of observed SAM
# flags.
#
sub matchSamOptionalFlags($$) {
	my ($flags, $ex_flags) = @_;
	my %ex = ();
	for(keys %$ex_flags) {
		my ($nm, $ty, $vl) = split(/:/, $_);
		defined($vl) || die "Could not parse optional flag field \"$_\"";
		($ex{$nm}{ty}, $ex{$nm}{vl}) = ($ty, $vl);
	}
	for(keys %$flags) {
		my ($ex_ty, $ex_vl);
		if(defined($ex{$_})) {
			($ex_ty, $ex_vl) = ($ex{$_}{ty}, $ex{$_}{vl});
		} else {
			($ex_ty, $ex_vl) = ("i", "0");
		}
		defined($ex_ty) || die;
		defined($ex_vl) || die;
		my ($ty, $vl) = ($flags->{$_}{ty}, $flags->{$_}{vl});
		defined($ty) || die;
		defined($vl) || die;
		$ex_ty eq $ty ||
			die "Expected SAM optional flag $_ to have type $ex_ty, had $ty";
		$ex_vl eq $vl ||
			die "Expected SAM optional flag $_ to have value $ex_vl, had $vl";
	}
	return 1;
}

my $tmpfafn = ".simple_tests.pl.fa";
my $last_ref = undef;
foreach my $large_idx (undef,1) {
	foreach my $debug_mode (undef,1) {
		for (my $ci = 0; $ci < scalar(@cases); $ci++) {
			my $c = $cases[$ci];
			last unless defined($c);
			# If there's any skipping of cases to be done, do it here prior to the
			# eq_deeply check
			my $do_build = 0;
			unless(defined($last_ref) && eq_deeply($c->{ref}, $last_ref)) {
				writeFasta($c->{ref}, $tmpfafn);
				$do_build = 1;
			}
			$last_ref = $c->{ref};
			# For each set of arguments...
			my $case_args = $c->{args};
			$case_args = "" unless defined($case_args);
			my $first = 1; # did we build the index yet?
			# Forward, then reverse-complemented
			my $fwlo = ($c->{nofw} ? 1 : 0);
			my $fwhi = ($c->{norc} ? 0 : 1);
			for(my $fwi = $fwlo; $fwi <= $fwhi; $fwi++) {
				my $fw = ($fwi == 0);
				my $sam = 1;

				my $reads      = $c->{reads};
				my $quals      = $c->{quals};
				my $m1s        = $c->{mate1s};
				my $q1s        = $c->{qual1s};
				my $m2s        = $c->{mate2s};
				my $q2s        = $c->{qual2s};

				my $read_file  = undef;
				my $mate1_file = undef;
				my $mate2_file = undef;

				$read_file  = $c->{fastq}   if defined($c->{fastq});
				$read_file  = $c->{tabbed}  if defined($c->{tabbed});
				$read_file  = $c->{fasta}   if defined($c->{fasta});
				$read_file  = $c->{qseq}    if defined($c->{qseq});
				$read_file  = $c->{raw}     if defined($c->{raw});
				$read_file  = $c->{cline_reads} if defined($c->{cline_reads});
				$read_file  = $c->{cont_fasta_reads} if defined($c->{cont_fasta_reads});

				$mate1_file = $c->{fastq1}  if defined($c->{fastq1});
				$mate1_file = $c->{tabbed1} if defined($c->{tabbed1});
				$mate1_file = $c->{fasta1}  if defined($c->{fasta1});
				$mate1_file = $c->{qseq1}   if defined($c->{qseq1});
				$mate1_file = $c->{raw1}    if defined($c->{raw1});
				$mate1_file = $c->{cline_reads1} if defined($c->{cline_reads1});
				$mate1_file = $c->{cont_fasta_reads1} if defined($c->{cont_fasta_reads1});

				$mate2_file = $c->{fastq2}  if defined($c->{fastq2});
				$mate2_file = $c->{tabbed2} if defined($c->{tabbed2});
				$mate2_file = $c->{fasta2}  if defined($c->{fasta2});
				$mate2_file = $c->{qseq2}   if defined($c->{qseq2});
				$mate2_file = $c->{raw2}    if defined($c->{raw2});
				$mate2_file = $c->{cline_reads2} if defined($c->{cline_reads2});
				$mate2_file = $c->{cont_fasta_reads2} if defined($c->{cont_fasta_reads2});

				my $read_file_format = undef;
				if(!defined($reads) && !defined($m1s) && !defined($m2s)) {
					defined($read_file) || defined($mate1_file) || die;
					$read_file_format = "fastq"  if defined($c->{fastq})  || defined($c->{fastq1});
					$read_file_format = "tabbed" if defined($c->{tabbed}) || defined($c->{tabbed});
					$read_file_format = "fasta"  if defined($c->{fasta})  || defined($c->{fasta1});
					$read_file_format = "qseq"   if defined($c->{qseq})   || defined($c->{qseq1});
					$read_file_format = "raw"    if defined($c->{raw})    || defined($c->{raw1});
					$read_file_format = "cline_reads" if defined($c->{cline_reads}) || defined($c->{cline_reads1});
					$read_file_format = "cont_fasta_reads" if defined($c->{cont_fasta_reads}) || defined($c->{cont_fasta_reads1});
					next unless $fw;
				}
				# Run bowtie2
				my @lines = ();
				my @rawlines = ();
				my @header_lines = ();
				my @header_rawlines = ();
				print $c->{name}." " if defined($c->{name});
				print "(fw:".($fw ? 1 : 0).", sam:$sam)\n";
				my $mate1fw = 1;
				my $mate2fw = 0;
				$mate1fw = $c->{mate1fw} if defined($c->{mate1fw});
				$mate2fw = $c->{mate2fw} if defined($c->{mate2fw});
				if(!$fw) {
					# Reverse-complement the reads
					my @s = (); @s = @$reads if defined($reads);
					my @q = (); @q = @$quals if defined($quals);
					# Reverse-complement mates and switch mate1 with mate2
					my @m1 = (); @m1 = @$m1s if defined($m1s);
					my @m2 = (); @m2 = @$m2s if defined($m2s);
					my @q1 = (); @q1 = @$q1s if defined($q1s);
					my @q2 = (); @q2 = @$q2s if defined($q2s);
					for(0..scalar(@s)-1) {
						$s[$_] = DNA::revcomp($s[$_]);
						$q[$_] = reverse $q[$_] if $_ < scalar(@q);
					}
					if($mate1fw == $mate2fw) {
						for(0..$#m1) { $m1[$_] = DNA::revcomp($m1[$_]); }
						for(0..$#m2) { $m2[$_] = DNA::revcomp($m2[$_]); }
						for(0..$#q1) { $q1[$_] = reverse $q1[$_]; }
						for(0..$#q2) { $q2[$_] = reverse $q2[$_]; }
					}
					$reads = \@s if defined($reads);
					$quals = \@q if defined($quals);
					$m1s   = \@m2 if defined($m1s);
					$q1s   = \@q2 if defined($q1s);
					$m2s   = \@m1 if defined($m2s);
					$q2s   = \@q1 if defined($q2s);
				}
				my $a = $case_args;
				if(defined($m2s)) {
					$a .= " --";
					$a .= ($mate1fw ? "f" : "r");
					$a .= ($mate2fw ? "f" : "r");
				}
				runbowtie2(
					$do_build && $first,
					$large_idx,
					$debug_mode,
					"$a",
					$tmpfafn,
					$c->{report},
					$read_file_format, # formate of read/mate files
					$read_file,        # read file
					$mate1_file,       # mate #1 file
					$mate2_file,       # mate #2 file
					$reads,            # read list
					$quals,            # quality list
					$m1s,              # mate #1 sequence list
					$q1s,              # mate #1 quality list
					$m2s,              # mate #2 sequence list
					$q2s,              # mate #2 quality list
					$c->{names},
					\@lines,
					\@rawlines,
					\@header_lines,
					\@header_rawlines,
					$c->{should_abort});
				$first = 0;
				my $pe = defined($c->{mate1s}) && $c->{mate1s} ne "";
				$pe = $pe || defined($mate1_file);
				$pe = $pe || $c->{paired};
				my ($lastchr, $lastoff, $lastoff_orig) = ("", -1, -1);
				# Keep temporary copies of hits and pairhits so that we can
				# restore for the next orientation
				my $hitstmp = [];
				$hitstmp = clone($c->{hits}) if defined($c->{hits});
				my $pairhitstmp = [];
				$pairhitstmp = clone($c->{pairhits}) if defined($c->{pairhits});
				my $pairhits_orig_tmp = [];
				$pairhits_orig_tmp = clone($c->{pairhits_orig}) if defined($c->{pairhits_orig});
				# Record map from already-seen read name, read sequence and
				# quality to the place on the reference where it's reported.
				# This allows us to check that the pseudo-random generator
				# isn't mistakenly yielding different alignments for identical
				# reads.
				my %seenNameSeqQual = ();
				if(defined($c->{lines})) {
					my $l = scalar(@lines);
					$l == $c->{lines} || die "Expected $c->{lines} lines, got $l";
				}
				for my $li (0 .. scalar(@lines)-1) {
					my $l = $lines[$li];
					my ($readname, $orient, $chr, $off_orig, $off, $seq, $qual, $mapq,
						$oms, $editstr, $flagstr, $samflags, $cigar, $rnext, $pnext,
						$tlen);
					my %samoptflags = ();
					if($sam) {
						scalar(@$l) >= 11 ||
							die "Bad number of fields; expected at least 11 got ".
								scalar(@$l).":\n$rawlines[$li]\n";
						($readname, $samflags, $chr, $off) = @$l[0..3];
						($seq, $qual) = @$l[9..10];
						$orient = ((($samflags >> 4) & 1) == 0) ? "+" : "-";
						$mapq  = $l->[4]; # mapping quality
						$cigar = $l->[5]; # CIGAR string
						$rnext = $l->[6]; # ref seq of next frag in template
						$pnext = $l->[7]; # position of next frag in template
						$tlen  = $l->[8]; # template length
						if($pnext == 0) { $pnext = "*"; } else { $pnext--; }
						for(my $m = 11; $m < scalar(@$l); $m++) {
							next if $l->[$m] eq "";
							my ($nm, $ty, $vl) = split(/:/, $l->[$m]);
							defined($vl) ||
								die "Could not parse optional flag field $m: ".
									"\"$l->[$m]\"";
							$samoptflags{$nm}{ty} = $ty;
							$samoptflags{$nm}{vl} = $vl;
						}
						if($off > 0) { $off--; }
						else { $off = "*"; }
						$off_orig = $off;
						$off = "*" if $cigar eq "*";
					} else {
						scalar(@$l) == 9 ||
							die "Bad number of fields; expected 9 got ".
								scalar(@$l).":\n$rawlines[$li]\n";
						($readname, $orient, $chr, $off, $seq,
						 $qual, $oms, $editstr, $flagstr) = @$l;
						$off_orig = $off;
					}
					if($c->{check_random}) {
						my $rsqKey = "$readname\t$orient\t$seq\t$qual";
						my $rsqVal = "$chr\t$off";
						if(defined($seenNameSeqQual{$rsqKey})) {
							$seenNameSeqQual{$rsqKey} eq $rsqVal ||
								die "Two hits for read/seq/qual:\n$rsqKey\n".
									"had different alignments:\n".
									"$seenNameSeqQual{$rsqKey}\n$rsqVal\n";
						}
						$seenNameSeqQual{$rsqKey} = $rsqVal;
					}
					$readname ne "" || die "readname was blank:\n".Dumper($c);
					my $rdi = $readname;
					$rdi = substr($rdi, 1) if substr($rdi, 0, 1) eq "r";
					my $mate = 0;
					if($readname =~ /\//) {
						($rdi, $mate) = split(/\//, $readname);
						defined($rdi) || die;
					}
					$rdi = $c->{idx_map}{$rdi} if defined($c->{idx_map}{$rdi});
					$rdi ne "" || die "rdi was blank:\nreadname=$readname\n".Dumper($c);
					if($rdi != int($rdi)) {
						# Read name has non-numeric characters.  Figure out
						# what number it is by scanning the names list.
						my $found = 0;
						for(my $i = 0; $i < scalar(@{$c->{names}}); $i++) {
							if($c->{names}->[$i] eq $readname) {
								$rdi = $i;
								$found = 1;
								last;
							}
						}
						$found || die "No specified name matched reported name $readname";
					}
					# Make simply-named copies of some portions of the test case
					# 'hits'
					my %hits = ();
					%hits = %{$c->{hits}->[$rdi]} if
						defined($c->{hits}->[$rdi]);
					# 'flags'
					my $flags = undef;
					$flags = $c->{flags}->[$rdi] if
						defined($c->{flags}->[$rdi]);
					# 'samflags'
					my $ex_samflags = undef;
					$ex_samflags = $c->{ex_samflags}->[$rdi] if
						defined($c->{ex_samflags}->[$rdi]);
					# 'samflags_map'
					my $ex_samflags_map = undef;
					$ex_samflags_map = $c->{samflags_map}->[$rdi] if
						defined($c->{samflags_map}->[$rdi]);
					# 'samoptflags'
					my $ex_samoptflags = undef;
					$ex_samoptflags = $c->{samoptflags}->[$rdi] if
						defined($c->{samoptflags}->[$rdi]);
					# 'cigar'
					my $ex_cigar = undef;
					$ex_cigar = $c->{cigar}->[$rdi] if
						defined($c->{cigar}->[$rdi]);
					# 'cigar_map'
					my $ex_cigar_map = undef;
					$ex_cigar_map = $c->{cigar_map}->[$rdi] if
						defined($c->{cigar_map}->[$rdi]);
					# 'mapq_hi' - boolean indicating whether mapq is hi/lo
					my $ex_mapq_hi = undef;
					$ex_mapq_hi = $c->{mapq_hi}->[$rdi] if
						defined($c->{mapq_hi}->[$rdi]);
					# 'mapq'
					my $ex_mapq = undef;
					$ex_mapq = $c->{mapq}->[$rdi] if
						defined($c->{mapq}->[$rdi]);
					# 'mapq_map'
					my $ex_mapq_map = undef;
					$ex_mapq_map = $c->{mapq_map}->[$rdi] if
						defined($c->{mapq_map}->[$rdi]);
					# 'rnext_map'
					my $ex_rnext_map = undef;
					$ex_rnext_map = $c->{rnext_map}->[$rdi] if
						defined($c->{rnext_map}) && defined($c->{rnext_map}->[$rdi]);
					# 'pnext_map'
					my $ex_pnext_map = undef;
					$ex_pnext_map = $c->{pnext_map}->[$rdi] if
						defined($c->{pnext_map}) && defined($c->{pnext_map}->[$rdi]);
					# 'tlen_map'
					my $ex_tlen_map = undef;
					$ex_tlen_map = $c->{tlen_map}->[$rdi] if
						defined($c->{tlen_map}) && defined($c->{tlen_map}->[$rdi]);
					# 'flags_fw'
					my $flags_fw = undef;
					$flags_fw = $c->{flags_fw}->[$rdi] if
						defined($c->{flags_fw}->[$rdi]);
					# 'flags_rc'
					my $flags_rc = undef;
					$flags_rc = $c->{flags_rc}->[$rdi] if
						defined($c->{flags_rc}->[$rdi]);
					# 'pairhits'
					my %pairhits = ();
					%pairhits = %{$c->{pairhits}->[$rdi]} if
						defined($c->{pairhits}->[$rdi]);
					# 'pairhits_orig'
					my %pairhits_orig = ();
					%pairhits_orig = %{$c->{pairhits_orig}->[$rdi]} if
						defined($c->{pairhits_orig}->[$rdi]);
					# 'pairflags'
					my %pairflags = ();
					%pairflags = %{$c->{pairflags}->[$rdi]} if
						defined($c->{pairflags}->[$rdi]);
					# 'hits_are_superset'
					my $hits_are_superset = 0;
					$hits_are_superset = $c->{hits_are_superset}->[$rdi] if
						defined($ci);
					# edits
					my $ex_edits = undef;
					$ex_edits = $c->{edits}->[$rdi] if
						defined($c->{edits}->[$rdi]);
					if(!$sam) {
						# Bowtie flags
						if(defined($flags)) {
							$flagstr eq $flags ||
								die "Expected flags=\"$flags\", got \"$flagstr\"";
						}
						if(defined($flags_fw) && $fw) {
							$flagstr eq $flags_fw ||
								die "Expected flags=\"$flags_fw\", got \"$flagstr\"";
						}
						if(defined($flags_rc) && !$fw) {
							$flagstr eq $flags_rc ||
								die "Expected flags=\"$flags_rc\", got \"$flagstr\"";
						}
						if(defined($c->{flag_map})) {
							if(defined($c->{flag_map}->[$rdi]->{$off})) {
								$flagstr eq $c->{flag_map}->[$rdi]->{$off} ||
									die "Expected flags=\"$c->{flag_map}->[$rdi]->{$off}\"".
										" at offset $off, got \"$flagstr\"";
							}
						}
					}
					if($sam) {
						# SAM flags
						if(defined($ex_samflags)) {
							$samflags eq $ex_samflags ||
								die "Expected flags $ex_samflags, got $samflags";
						}
						if(defined($ex_samflags_map)) {
							if(defined($c->{samflags_map}->[$rdi]->{$off})) {
								my $ex = $c->{samflags_map}->[$rdi]->{$off};
								$samflags eq $ex || die
									"Expected FLAGS value $ex at offset $off, got $samflags"
							} else {
								die "Expected to see alignment with offset $off parsing samflags_map";
							}
						}
						# CIGAR string
						if(defined($ex_cigar)) {
							$cigar eq $ex_cigar ||
								die "Expected CIGAR string $ex_cigar, got $cigar";
						}
						if(defined($ex_cigar_map)) {
							if(defined($c->{cigar_map}->[$rdi]->{$off})) {
								my $ex = $c->{cigar_map}->[$rdi]->{$off};
								$cigar eq $ex || die
									"Expected CIGAR string $ex at offset $off, got $cigar"
							} else {
								die "Expected to see alignment with offset $off parsing cigar_map";
							}
						}
						# MAPQ
						if(defined($ex_mapq)) {
							$mapq eq $ex_mapq ||
								die "Expected MAPQ $ex_mapq, got $mapq";
						}
						if(defined($ex_mapq_map)) {
							if(defined($c->{mapq_map}->[$rdi]->{$off})) {
								my $ex = $c->{mapq_map}->[$rdi]->{$off};
								$mapq eq $ex || die
									"Expected MAPQ string $ex at offset $off, got $mapq"
							} else {
								die "Expected to see alignment with offset $off parsing mapq_map";
							}
						}
						# MAPQ
						if(defined($ex_mapq_hi)) {
							if($ex_mapq_hi == 0) {
								$mapq < 20 || die "Expected MAPQ < 20, got $mapq";
							} else {
								$mapq >= 20 || die "Expected MAPQ >= 20, got $mapq";
							}
						}
						if(defined($ex_mapq_map)) {
							if(defined($c->{mapq_map}->[$rdi]->{$off})) {
								my $ex = $c->{mapq_map}->[$rdi]->{$off};
								$mapq eq $ex || die
									"Expected MAPQ string $ex at offset $off, got $mapq"
							} else {
								die "Expected to see alignment with offset $off parsing mapq_map";
							}
						}
						# SAM optional flags
						if(defined($ex_samoptflags)) {
							matchSamOptionalFlags(\%samoptflags, $ex_samoptflags);
						}
						if(defined($c->{samoptflags_map})) {
							if(defined($c->{samoptflags_map}->[$rdi]->{$off})) {
								matchSamOptionalFlags(
									\%samoptflags,
									$c->{samoptflags_map}->[$rdi]->{$off});
							} else {
								die "Expected to see alignment with offset $off parsing samoptflags_map";
							}
						}
						if(defined($c->{samoptflags_flagmap})) {
							if(defined($c->{samoptflags_flagmap}->[$rdi]->{$samflags})) {
								matchSamOptionalFlags(
									\%samoptflags,
									$c->{samoptflags_flagmap}->[$rdi]->{$samflags});
							} else {
								die "Expected to see alignment with flag $samflags parsing samoptflags_flagmap";
							}
						}
						# RNEXT map
						if(defined($c->{rnext_map})) {
							if(defined($c->{rnext_map}->[$rdi]->{$off})) {
								my $ex = $c->{rnext_map}->[$rdi]->{$off};
								$rnext eq $ex || die
									"Expected RNEXT '$ex' at offset $off, got '$rnext'"
							} else {
								die "Expected to see alignment with offset $off parsing rnext_map".Dumper($c);
							}
						}
						# PNEXT map
						if(defined($c->{pnext_map})) {
							if(defined($c->{pnext_map}->[$rdi]->{$off})) {
								my $ex = $c->{pnext_map}->[$rdi]->{$off};
								$pnext eq $ex || die
									"Expected PNEXT '$ex' at offset $off, got '$pnext'"
							} else {
								die "Expected to see alignment with offset $off parsing pnext_map";
							}
						}
						# TLEN map
						if(defined($c->{tlen_map})) {
							if(defined($c->{tlen_map}->[$rdi]->{$off})) {
								my $ex = $c->{tlen_map}->[$rdi]->{$off};
								$tlen eq $ex || die
									"Expected TLEN '$ex' at offset $off, got '$tlen'"
							} else {
								die "Expected to see alignment with offset $off parsing tlen_map";
							}
						}
					}
					if($pe && $lastchr ne "") {
						my $offkey_orig = $lastoff.",".$off_orig;
						$offkey_orig = $off_orig.",".$lastoff_orig if $off_orig eq "*";

						my $offkey = $lastoff.",".$off;
						$offkey = $off.",".$lastoff if $off eq "*";

						if($lastoff ne "*" && $off ne "*") {
							$offkey = min($lastoff, $off).",".max($lastoff, $off);
						}
						if(defined($c->{pairhits}->[$rdi])) {
							defined($pairhits{$offkey}) ||
								die "No such paired off as $offkey in pairhits list: ".Dumper(\%pairhits)."\n";
							$c->{pairhits}->[$rdi]->{$offkey}--;
							delete $c->{pairhits}->[$rdi]->{$offkey} if $c->{pairhits}->[$rdi]->{$offkey} == 0;
							%pairhits = %{$c->{pairhits}->[$rdi]};
						}
						if(defined($c->{pairhits_orig}->[$rdi])) {
							defined($pairhits_orig{$offkey_orig}) ||
								die "No such paired off as $offkey in pairhits_orig list: ".Dumper(\%pairhits_orig)."\n";
							$c->{pairhits_orig}->[$rdi]->{$offkey_orig}--;
							delete $c->{pairhits_orig}->[$rdi]->{$offkey_orig} if $c->{pairhits_orig}->[$rdi]->{$offkey_orig} == 0;
							%pairhits_orig = %{$c->{pairhits_orig}->[$rdi]};
						}
						($lastchr, $lastoff, $lastoff_orig) = ("", -1, -1);
					} elsif($pe) {
						# Found an unpaired alignment from aligning a pair
						my $foundSe =
							defined($c->{pairhits}->[$rdi]) &&
							$c->{pairhits}->[$rdi]->{$off};
						if($foundSe) {
							$c->{pairhits}->[$rdi]->{$off}--;
							delete $c->{pairhits}->[$rdi]->{$off}
								if $c->{pairhits}->[$rdi]->{$off} == 0;
							%pairhits = %{$c->{pairhits}->[$rdi]};
						} else {
							($lastchr, $lastoff) = ($chr, $off);
						}
						# Found an unpaired alignment from aligning a pair
						$foundSe =
							defined($c->{pairhits_orig}->[$rdi]) &&
							$c->{pairhits_orig}->[$rdi]->{$off_orig};
						if($foundSe) {
							$c->{pairhits_orig}->[$rdi]->{$off_orig}--;
							delete $c->{pairhits_orig}->[$rdi]->{$off_orig}
								if $c->{pairhits_orig}->[$rdi]->{$off_orig} == 0;
							%pairhits_orig = %{$c->{pairhits_orig}->[$rdi]};
						} else {
							($lastchr, $lastoff, $lastoff_orig) = ($chr, $off, $off_orig);
						}
					} else {
						if(defined($c->{hits}->[$rdi])) {
							defined($hits{$off}) ||
								die "No such off as $off in hits list: ".Dumper(\%hits)."\n";
							$c->{hits}->[$rdi]->{$off}--;
							delete $c->{hits}->[$rdi]->{$off} if $c->{hits}->[$rdi]->{$off} == 0;
							%hits = %{$c->{hits}->[$rdi]};
						}
					}
					if(!$sam && defined($ex_edits)) {
						my $eds = $l->[7];
						$eds eq $ex_edits ||
							die "For edit string, expected \"$ex_edits\" got \"$eds\"\n";
					}
				}
				# Go through all the per-read
				my $klim = 0;
				$klim = scalar(@{$c->{hits}}) if defined($c->{hits});
				$klim = max($klim, scalar(@{$c->{pairhits}})) if defined($c->{pairhits});
				for (my $k = 0; $k < $klim; $k++) {
					# For each read
					my %hits     = %{$c->{hits}->[$k]}     if defined($c->{hits}->[$k]);
					my %pairhits = %{$c->{pairhits}->[$k]} if defined($c->{pairhits}->[$k]);
					my %pairhits_orig = %{$c->{pairhits_orig}->[$k]} if defined($c->{pairhits_orig}->[$k]);
					my $hits_are_superset = $c->{hits_are_superset}->[$k];
					# Check if there are any hits left over
					my $hitsLeft = scalar(keys %hits);
					if($hitsLeft != 0 && !$hits_are_superset) {
						print Dumper(\%hits);
						die "Had $hitsLeft hit(s) left over at position $k";
					}
					my $pairhitsLeft = scalar(keys %pairhits);
					if($pairhitsLeft != 0 && !$hits_are_superset) {
						print Dumper(\%pairhits);
						die "Had $pairhitsLeft hit(s) left over at position $k";
					}
					my $pairhits_orig_Left = scalar(keys %pairhits_orig);
					if($pairhits_orig_Left != 0 && !$hits_are_superset) {
						print Dumper(\%pairhits_orig);
						die "Had $pairhits_orig_Left hit(s) left over at position $k";
					}
				}

				$c->{hits} = $hitstmp;
				$c->{pairhits} = $pairhitstmp;
				$c->{pairhits_orig} = $pairhits_orig_tmp;
			}
			$last_ref = undef if $first;
		}
    }
}
print "PASSED\n";<|MERGE_RESOLUTION|>--- conflicted
+++ resolved
@@ -178,64 +178,11 @@
 	  args   => "-s 1",
 	  hits   => [{ }] },
 
-<<<<<<< HEAD
-	# Local alignment for a short perfect hit where hit spans the read
-	{ name   => "Local alignment 1",
-	  ref    => [ "TTGT" ],
-	  reads  => [ "TTGT" ],
-	  args   =>   "--local --policy \"MIN=L,1.0,0.5\"",
-	  hits   => [ { 0 => 1 } ],
-	  flags  => [ "XM:0,XP:0,XT:UU,XC:4=" ],
-	  cigar  => [ "4M" ],
-	  samoptflags => [ {
-		"AS:i:8"   => 1, # alignment score
-		"XS:i:0"   => 1, # suboptimal alignment score
-		"XN:i:0"   => 1, # num ambiguous ref bases
-		"XM:i:0"   => 1, # num mismatches
-		"XO:i:0"   => 1, # num gap opens
-		"XG:i:0"   => 1, # num gap extensions
-		"NM:i:0"   => 1, # num edits
-		"MD:Z:4"   => 1, # mismatching positions/bases
-		"YM:i:0"   => 1, # read aligned repetitively in unpaired fashion
-		"YP:i:0"   => 1, # read aligned repetitively in paired fashion
-		"YT:Z:UU"  => 1, # type of alignment (concordant/discordant/etc)
-	} ] },
-	
-	#   T T G A     T T G A
-	# T x         T   x
-	# T   x       T      
-	# G     x     G        
-	# T           T
-	
-	# Local alignment for a short hit where hit is trimmed at one end
-	{ name   => "Local alignment 2",
-	  ref    => [ "TTGA" ],
-	  reads  => [ "TTGT" ],
-	  args   =>   "--local --policy \"MIN=L,1.0,0.5\\;SEED=0,3\\;IVAL=C,1,0\"",
-	  report =>   "-a",
-	  hits   => [ { 0 => 1 } ],
-	  flags => [ "XM:0,XP:0,XT:UU,XC:3=1S" ],
-	  cigar  => [ "3M1S" ],
-	  samoptflags => [ {
-		"AS:i:6"   => 1, # alignment score
-		"XS:i:0"   => 1, # suboptimal alignment score
-		"XN:i:0"   => 1, # num ambiguous ref bases
-		"XM:i:0"   => 1, # num mismatches
-		"XO:i:0"   => 1, # num gap opens
-		"XG:i:0"   => 1, # num gap extensions
-		"NM:i:0"   => 1, # num edits
-		"MD:Z:3"   => 1, # mismatching positions/bases
-		"YM:i:0"   => 1, # read aligned repetitively in unpaired fashion
-		"YP:i:0"   => 1, # read aligned repetitively in paired fashion
-		"YT:Z:UU"  => 1, # type of alignment (concordant/discordant/etc)
-	} ] },
-=======
 	{ name   => "Cline multiread 1",
 	  ref    => [ "AGCATCGATCAGTATCTGA" ],
 	  cline_reads => "CATCGATCAGTATCTG:IIIIIIIIIIIIIIII,".
 	                 "ATCGATCAGTATCTG:IIIIIIIIIIIIIII\n\n",
 	  hits   => [{ 2 => 1 }, { 3 => 1 }] },
->>>>>>> 472d6480
 
 	{ name   => "Cline multiread 2",
 	  ref    => [ "AGCATCGATCAGTATCTGA" ],
