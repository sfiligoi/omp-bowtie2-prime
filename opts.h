/*
 * Copyright 2011, Ben Langmead <langmea@cs.jhu.edu>
 *
 * This file is part of Bowtie 2.
 *
 * Bowtie 2 is free software: you can redistribute it and/or modify
 * it under the terms of the GNU General Public License as published by
 * the Free Software Foundation, either version 3 of the License, or
 * (at your option) any later version.
 *
 * Bowtie 2 is distributed in the hope that it will be useful,
 * but WITHOUT ANY WARRANTY; without even the implied warranty of
 * MERCHANTABILITY or FITNESS FOR A PARTICULAR PURPOSE.  See the
 * GNU General Public License for more details.
 *
 * You should have received a copy of the GNU General Public License
 * along with Bowtie 2.  If not, see <http://www.gnu.org/licenses/>.
 */

#ifndef OPTS_H_
#define OPTS_H_

enum {
	ARG_ORIG = 256,             // --orig
	ARG_SEED,                   // --seed
	ARG_SOLEXA_QUALS,           // --solexa-quals
	ARG_VERBOSE,                // --verbose
	ARG_STARTVERBOSE,           // --startverbose
	ARG_QUIET,                  // --quiet
	ARG_METRIC_IVAL,            // --met
	ARG_METRIC_FILE,            // --met-file
	ARG_METRIC_STDERR,          // --met-stderr
	ARG_METRIC_PER_READ,        // --met-per-read
	ARG_REFIDX,                 // --refidx
	ARG_SANITY,                 // --sanity
	ARG_PARTITION,              // --partition
	ARG_INTEGER_QUALS,          // --int-quals
	ARG_FILEPAR,                // --filepar
	ARG_READS_PER_BATCH,        // --reads-per-batch
	ARG_SHMEM,                  // --shmem
	ARG_MM,                     // --mm
	ARG_MMSWEEP,                // --mmsweep
	ARG_FF,                     // --ff
	ARG_FR,                     // --fr
	ARG_RF,                     // --rf
	ARG_NO_MIXED,               // --no-mixed
	ARG_NO_DISCORDANT,          // --no-discordant
	ARG_CACHE_LIM,              // --
	ARG_CACHE_SZ,               // --
	ARG_NO_FW,                  // --nofw
	ARG_NO_RC,                  // --norc
	ARG_SKIP,                   // --skip
	ARG_ONETWO,                 // --12
	ARG_PHRED64,                // --phred64
	ARG_PHRED33,                // --phred33
	ARG_HADOOPOUT,              // --hadoopout
	ARG_FULLREF,                // --fullref
	ARG_USAGE,                  // --usage
	ARG_SNPPHRED,               // --snpphred
	ARG_SNPFRAC,                // --snpfrac
	ARG_SAM_NO_QNAME_TRUNC,     // --sam-no-qname-trunc
	ARG_SAM_OMIT_SEC_SEQ,       // --sam-omit-sec-seq
	ARG_SAM_NOHEAD,             // --sam-noHD/--sam-nohead
	ARG_SAM_NOSQ,               // --sam-nosq/--sam-noSQ
	ARG_SAM_RG,                 // --sam-rg
	ARG_SAM_RGID,               // --sam-rg-id
	ARG_GAP_BAR,                // --gbar
	ARG_QUALS1,                 // --Q1
	ARG_QUALS2,                 // --Q2
	ARG_QSEQ,                   // --qseq
	ARG_SEED_SUMM,              // --seed-summary
	ARG_SC_UNMAPPED,            // --soft-clipped-unmapped-tlen
	ARG_OVERHANG,               // --overhang
	ARG_NO_CACHE,               // --no-cache
	ARG_USE_CACHE,              // --cache
	ARG_NOISY_HPOLY,            // --454/--ion-torrent
	ARG_LOCAL,                  // --local
	ARG_END_TO_END,             // --end-to-end
	ARG_SCAN_NARROWED,          // --scan-narrowed
	ARG_QC_FILTER,              // --qc-filter
	ARG_BWA_SW_LIKE,            // --bwa-sw-like
	ARG_MULTISEED_IVAL,         // --multiseed
	ARG_SCORE_MIN,              // --score-min
	ARG_SCORE_MA,               // --ma
	ARG_SCORE_MMP,              // --mm
	ARG_SCORE_NP,               // --nm
	ARG_SCORE_RDG,              // --rdg
	ARG_SCORE_RFG,              // --rfg
	ARG_N_CEIL,                 // --n-ceil
	ARG_DPAD,                   // --dpad
	ARG_SAM_PRINT_YI,           // --mapq-print-inputs
	ARG_ALIGN_POLICY,           // --policy
	ARG_PRESET_VERY_FAST,       // --very-fast
	ARG_PRESET_FAST,            // --fast
	ARG_PRESET_SENSITIVE,       // --sensitive
	ARG_PRESET_VERY_SENSITIVE,  // --very-sensitive
	ARG_PRESET_VERY_FAST_LOCAL,      // --very-fast-local
	ARG_PRESET_FAST_LOCAL,           // --fast-local
	ARG_PRESET_SENSITIVE_LOCAL,      // --sensitive-local
	ARG_PRESET_VERY_SENSITIVE_LOCAL, // --very-sensitive-local
	ARG_IGNORE_QUALS,           // --ignore-quals
	ARG_DESC,                   // --arg-desc
	ARG_TAB5,                   // --tab5
	ARG_TAB6,                   // --tab6
	ARG_WRAPPER,                // --wrapper
	ARG_DOVETAIL,               // --dovetail
	ARG_NO_DOVETAIL,            // --no-dovetail
	ARG_CONTAIN,                // --contain
	ARG_NO_CONTAIN,             // --no-contain
	ARG_OVERLAP,                // --overlap
	ARG_NO_OVERLAP,             // --no-overlap
	ARG_MAPQ_V,                 // --mapq-v
	ARG_SSE8,                   // --sse8
	ARG_SSE8_NO,                // --no-sse8
	ARG_UNGAPPED,               // --ungapped
	ARG_UNGAPPED_NO,            // --no-ungapped
	ARG_TIGHTEN,                // --tighten
	ARG_UNGAP_THRESH,           // --ungap-thresh
	ARG_EXACT_UPFRONT,          // --exact-upfront
	ARG_1MM_UPFRONT,            // --1mm-upfront
	ARG_EXACT_UPFRONT_NO,       // --no-exact-upfront
	ARG_1MM_UPFRONT_NO,         // --no-1mm-upfront
	ARG_1MM_MINLEN,             // --1mm-minlen
	ARG_VERSION,                // --version
	ARG_SEED_OFF,               // --seed-off
	ARG_SEED_BOOST_THRESH,      // --seed-boost
	ARG_READ_TIMES,             // --read-times
	ARG_EXTEND_ITERS,           // --extends
	ARG_DP_MATE_STREAK_THRESH,  // --db-mate-streak
	ARG_DP_FAIL_STREAK_THRESH,  // --dp-fail-streak
	ARG_UG_FAIL_STREAK_THRESH,  // --ug-fail-streak
	ARG_EE_FAIL_STREAK_THRESH,  // --ee-fail-streak
	ARG_DP_FAIL_THRESH,         // --dp-fails
	ARG_UG_FAIL_THRESH,         // --ug-fails
	ARG_MAPQ_EX,                // --mapq-extra
	ARG_NO_EXTEND,              // --no-extend
	ARG_REORDER,                // --reorder
	ARG_SHOW_RAND_SEED,         // --show-rand-seed
	ARG_READ_PASSTHRU,          // --passthrough
	ARG_SAMPLE,                 // --sample
	ARG_CP_MIN,                 // --cp-min
	ARG_CP_IVAL,                // --cp-ival
	ARG_TRI,                    // --tri
	ARG_LOCAL_SEED_CACHE_SZ,    // --local-seed-cache-sz
	ARG_CURRENT_SEED_CACHE_SZ,  // --seed-cache-sz
	ARG_SAM_NO_UNAL,            // --no-unal
	ARG_NON_DETERMINISTIC,      // --non-deterministic
	ARG_TEST_25,                // --test-25
	ARG_DESC_KB,                // --desc-kb
	ARG_DESC_LANDING,           // --desc-landing
	ARG_DESC_EXP,               // --desc-exp
	ARG_DESC_PRIORITIZE,        // --desc-prioritize
	ARG_DESC_FMOPS,             // --desc-fmops
	ARG_LOG_DP,                 // --log-dp
	ARG_LOG_DP_OPP,             // --log-dp-opp
<<<<<<< HEAD
	ARG_INTERLEAVED_FASTQ,      // --interleaved
	ARG_XEQ,                    // --xeq
=======
	ARG_THREAD_CEILING,         // --thread-ceiling
	ARG_THREAD_PIDDIR,          // --thread-piddir
	ARG_INTERLEAVED_FASTQ       // --interleaved
>>>>>>> 6d01f378
};

#endif
<|MERGE_RESOLUTION|>--- conflicted
+++ resolved
@@ -153,14 +153,10 @@
 	ARG_DESC_FMOPS,             // --desc-fmops
 	ARG_LOG_DP,                 // --log-dp
 	ARG_LOG_DP_OPP,             // --log-dp-opp
-<<<<<<< HEAD
-	ARG_INTERLEAVED_FASTQ,      // --interleaved
 	ARG_XEQ,                    // --xeq
-=======
 	ARG_THREAD_CEILING,         // --thread-ceiling
 	ARG_THREAD_PIDDIR,          // --thread-piddir
 	ARG_INTERLEAVED_FASTQ       // --interleaved
->>>>>>> 6d01f378
 };
 
 #endif
