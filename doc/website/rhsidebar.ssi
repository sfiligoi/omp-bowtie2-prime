--- conflicted
+++ resolved
@@ -18,17 +18,10 @@
         </tr>
       <tr>
       <td>
-<<<<<<< HEAD
-        <a href="https://sourceforge.net/projects/bowtie-bio/files/bowtie2/2.5.1">Bowtie2 v2.5.1</a>
-      </td>
-      <td align="right">
-        01/17/23&nbsp;
-=======
         <a href="https://sourceforge.net/projects/bowtie-bio/files/bowtie2/2.5.2">Bowtie2 v2.5.2</a>
       </td>
       <td align="right">
         10/13/23&nbsp;
->>>>>>> 288f50d1
       </td>
       </tr>
       <tr>
